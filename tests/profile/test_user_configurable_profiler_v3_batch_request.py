--- conflicted
+++ resolved
@@ -7,12 +7,9 @@
 import pytest
 
 import great_expectations as ge
-<<<<<<< HEAD
-from great_expectations.core.batch import Batch, BatchRequest, RuntimeBatchRequest
-=======
 from great_expectations.core.batch import Batch, BatchRequest
 from great_expectations.core.util import get_or_create_spark_application
->>>>>>> 90ed2ba8
+from great_expectations.core.batch import Batch, BatchRequest, RuntimeBatchRequest
 from great_expectations.data_context.util import file_relative_path
 from great_expectations.execution_engine import SqlAlchemyExecutionEngine
 from great_expectations.execution_engine.sqlalchemy_batch_data import (
@@ -82,16 +79,6 @@
 
 
 def get_spark_runtime_validator(context, df):
-<<<<<<< HEAD
-    from pyspark import SparkContext, SQLContext
-
-    sc = SparkContext.getOrCreate()
-    sqlCtx = SQLContext(sc)
-    sdf = sqlCtx.createDataFrame(df)
-    batch_request = RuntimeBatchRequest(
-        datasource_name="my_spark_datasource",
-        data_connector_name="my_data_connector",
-=======
     spark = get_or_create_spark_application(
         spark_config={
             "spark.sql.catalogImplementation": "hive",
@@ -100,13 +87,11 @@
         }
     )
     df = spark.createDataFrame(df)
-    batch_request = BatchRequest(
+    batch_request = RuntimeBatchRequest(
         datasource_name="my_spark_datasource",
         data_connector_name="my_data_connector",
-        batch_data=df,
->>>>>>> 90ed2ba8
         data_asset_name="IN_MEMORY_DATA_ASSET",
-        runtime_parameters={"batch_data": sdf},
+        runtime_parameters={"batch_data": df},
         batch_identifiers={
             "an_example_key": "a",
             "another_example_key": "b",
