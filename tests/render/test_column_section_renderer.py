--- conflicted
+++ resolved
@@ -416,19 +416,11 @@
             kwargs={
                 'column': 'live', 'min_value': None, 'max_value': None, 'result_format': 'SUMMARY'
             },
-<<<<<<< HEAD
             meta={'BasicDatasetProfiler': {'confidence': 'very low'}}
         )
     )
     result = ValidationResultsTableContentBlockRenderer.render([evr]).to_json_dict()
     # print(json.dumps(result, indent=2))
-=======
-            'meta': {'BasicDatasetProfiler': {'confidence': 'very low'}}
-        }
-    }
-    result = ValidationResultsTableContentBlockRenderer.render([evr])
-    print(json.dumps(result, indent=2))
->>>>>>> 8155b1f2
 
     #Note: A better approach to testing would separate out styling into a separate test.
     assert result == {
