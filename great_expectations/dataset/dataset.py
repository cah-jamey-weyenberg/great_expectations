import inspect
from itertools import zip_longest
from six import PY3
from functools import wraps
from numbers import Number
from dateutil.parser import parse
from datetime import datetime

from great_expectations.data_asset.base import DataAsset
<<<<<<< HEAD
from great_expectations.data_asset.util import DocInherit, parse_result_format
from great_expectations.dataset.util import (
    is_valid_partition_object,
    is_valid_categorical_partition_object,
    is_valid_continuous_partition_object,
    _scipy_distribution_positional_args_from_dict,
    validate_distribution_parameters,
)

import pandas as pd
import numpy as np
from scipy import stats


class ColumnarResultCache:
    """Holds information about columns"""
    def __init__(self, callback, caching=False):
        self.data = {}
        self.callback = callback
        self.caching = caching

    def get(self, *args):
        """Args is a tuple of parameters that will be used as the key to look up cached values"""
        if self.caching:
            if args not in self.data:
                self.data[args] = self.callback(*args)
            return self.data[args]
        else:
            return self.callback(*args)


class MetaDataset(DataAsset):
    """
    Holds expectation decorators.
    """

    @classmethod
    def column_aggregate_expectation(cls, func):
        """Constructs an expectation using column-aggregate semantics.

        The column_aggregate_expectation decorator handles boilerplate issues surrounding the common pattern of \
        evaluating truthiness of some condition on an aggregated-column basis.

        Args:
            func (function): \
                The function implementing an expectation using an aggregate property of a column. \
                The function should take a column of data and return the aggregate value it computes.

        Notes:
            column_aggregate_expectation *excludes null values* from being passed to the function

        See also:
            :func:`expect_column_mean_to_be_between <great_expectations.data_asset.dataset.Dataset.expect_column_mean_to_be_between>` \
            for an example of a column_aggregate_expectation
        """
        if PY3:
            argspec = inspect.getfullargspec(func)[0][1:]
        else:
            argspec = inspect.getargspec(func)[0][1:]

        @cls.expectation(argspec)
        @wraps(func)
        def inner_wrapper(self, column, result_format=None, *args, **kwargs):

            if result_format is None:
                result_format = self.default_expectation_args["result_format"]
            # Retain support for string-only output formats:
            result_format = parse_result_format(result_format)

            element_count = self.row_count
            nonnull_count = self.get_column_nonnull_count(column)
            null_count = element_count - nonnull_count

            evaluation_result = func(self, column, *args, **kwargs)

            if 'success' not in evaluation_result:
                raise ValueError(
                    "Column aggregate expectation failed to return required information: success")

            if ('result' not in evaluation_result) or ('observed_value' not in evaluation_result['result']):
                raise ValueError(
                    "Column aggregate expectation failed to return required information: observed_value")

            return_obj = {
                'success': bool(evaluation_result['success'])
            }

            if result_format['result_format'] == 'BOOLEAN_ONLY':
                return return_obj
=======
from six import string_types
from dateutil.parser import parse
>>>>>>> 4ae29e5e

            return_obj['result'] = {
                'observed_value': evaluation_result['result']['observed_value'],
                "element_count": element_count,
                "missing_count": null_count,
                "missing_percent": null_count * 1.0 / element_count if element_count > 0 else None
            }

            if result_format['result_format'] == 'BASIC':
                return return_obj

            if 'details' in evaluation_result['result']:
                return_obj['result']['details'] = evaluation_result['result']['details']

            if result_format['result_format'] in ["SUMMARY", "COMPLETE"]:
                return return_obj

            raise ValueError("Unknown result_format %s." %
                                (result_format['result_format'],))

        return inner_wrapper


class Dataset(MetaDataset):
    def __init__(self, *args, **kwargs):
        self.caching = kwargs.get('caching', False)

        # some data structures for caching information specific to tabular datasets
        # these definitions currently need to come before MetaDataset.__init__ to allow for autoinspection
        # NOTE: this approach makes the strong assumption that the user will not modify the core data store
        # (e.g. self.spark_df) over the lifetime of the dataset instance
        self._row_count = None
        self._table_columns = None
        self._column_nonnull_counts = ColumnarResultCache(self._get_column_nonnull_count, self.caching)
        self._column_means = ColumnarResultCache(self._get_column_mean, self.caching)
        self._column_value_counts = ColumnarResultCache(self._get_column_value_counts, self.caching)
        self._column_sums = ColumnarResultCache(self._get_column_sum, self.caching)
        self._column_maxes = ColumnarResultCache(self._get_column_max, self.caching)
        self._column_mins = ColumnarResultCache(self._get_column_min, self.caching)
        self._column_unique_counts = ColumnarResultCache(self._get_column_unique_count, self.caching)
        self._column_modes = ColumnarResultCache(self._get_column_modes, self.caching)
        self._column_medians = ColumnarResultCache(self._get_column_median, self.caching)
        self._column_stdevs = ColumnarResultCache(self._get_column_stdev, self.caching)

        super(Dataset, self).__init__(*args, **kwargs)

<<<<<<< HEAD
    @property
    def row_count(self):
        if self.caching:
            if not self._row_count:
                self._row_count = self._get_row_count()
            return self._row_count
        else:
            return self._get_row_count()

    def _get_row_count(self):
        """Returns: int, table row count"""
        raise NotImplementedError

    @property
    def table_columns(self):
        if self.caching:
            if not self._table_columns:
                self._table_columns = self._get_table_columns()
            return self._table_columns
        else:
            return self._get_table_columns()
    
    def _get_table_columns(self):
        """Returns: List[str], list of column names"""
        raise NotImplementedError

    def get_column_nonnull_count(self, column):
        return self._column_nonnull_counts.get(column)

    def _get_column_nonnull_count(self, column):
        """Returns: int"""
        raise NotImplementedError

    def get_column_mean(self, column):
        return self._column_means.get(column)

    def _get_column_mean(self, column):
        """Returns: float"""
        raise NotImplementedError

    def get_column_value_counts(self, column):
        return self._column_value_counts.get(column)

    def _get_column_value_counts(self, column):
        """Returns: pd.Series of value counts for a column, sorted by value"""
        raise NotImplementedError

    def get_column_sum(self, column):
        return self._column_sums.get(column)

    def _get_column_sum(self, column):
        """Returns: float"""
        raise NotImplementedError

    def get_column_max(self, column, parse_strings_as_datetimes=False):
        return self._column_maxes.get(column, parse_strings_as_datetimes)

    def _get_column_max(self, column, parse_strings_as_datetimes=False):
        """Returns: any"""
        raise NotImplementedError

    def get_column_min(self, column, parse_strings_as_datetimes=False):
        return self._column_mins.get(column, parse_strings_as_datetimes)

    def _get_column_min(self, column, parse_strings_as_datetimes=False):
        """Returns: any"""
        raise NotImplementedError

    def get_column_unique_count(self, column):
        return self._column_unique_counts.get(column)

    def _get_column_unique_count(self, column):
        """Returns: int"""
        raise NotImplementedError

    def get_column_modes(self, column):
        return self._column_modes.get(column)

    def _get_column_modes(self, column):
        """Returns: List[any], list of modes (ties OK)"""
        raise NotImplementedError

    def get_column_median(self, column):
        return self._column_medians.get(column)

    def _get_column_median(self, column):
        """Returns: any"""
        raise NotImplementedError

    def get_column_stdev(self, column):
        return self._column_stdevs.get(column)

    def _get_column_stdev(self, column):
        """Returns: float"""
        raise NotImplementedError

    def _get_column_hist(self, column, bins):
        """Returns: List[int], a list of counts corresponding to bins"""
        raise NotImplementedError

    def _get_column_count_in_range(self, column, min_val=None, max_val=None, min_strictly=False, max_strictly=True):
        """Returns: int"""
        raise NotImplementedError
=======
    def _initialize_expectations(self, config=None, data_asset_name=None):
        """Override data_asset_type with "Dataset"
        """
        super(Dataset, self)._initialize_expectations(config=config, data_asset_name=data_asset_name)
        self._expectations_config["data_asset_type"] = "Dataset"
>>>>>>> 4ae29e5e

    @classmethod
    def column_map_expectation(cls, func):
        """Constructs an expectation using column-map semantics.

        The column_map_expectation decorator handles boilerplate issues surrounding the common pattern of evaluating
        truthiness of some condition on a per-row basis.

        Args:
            func (function): \
                The function implementing a row-wise expectation. The function should take a column of data and \
                return an equally-long column of boolean values corresponding to the truthiness of the \
                underlying expectation.

        Notes:
            column_map_expectation intercepts and takes action based on the following parameters:
            mostly (None or a float between 0 and 1): \
                Return `"success": True` if at least mostly percent of values match the expectation. \
                For more detail, see :ref:`mostly`.

            column_map_expectation *excludes null values* from being passed to the function

            Depending on the `result_format` selected, column_map_expectation can additional data to a return object, \
            including `element_count`, `nonnull_values`, `nonnull_count`, `success_count`, `unexpected_list`, and \
            `unexpected_index_list`. See :func:`_format_map_output <great_expectations.data_asset.dataset.Dataset._format_map_output>`

        See also:
            :func:`expect_column_values_to_be_unique <great_expectations.data_asset.dataset.Dataset.expect_column_values_to_be_unique>` \
            for an example of a column_map_expectation
        """
        raise NotImplementedError

    def test_column_map_expectation_function(self, function, *args, **kwargs):
        """Test a column map expectation function

        Args:
            function (func): The function to be tested. (Must be a valid column_map_expectation function.)
            *args          : Positional arguments to be passed the the function
            **kwargs       : Keyword arguments to be passed the the function

        Returns:
            A JSON-serializable expectation result object.

        Notes:
            This function is a thin layer to allow quick testing of new expectation functions, without having to define custom classes, etc.
            To use developed expectations from the command-line tool, you'll still need to define custom classes, etc.

            Check out :ref:`custom_expectations` for more information.
        """

        new_function = self.column_map_expectation(function)
        return new_function(self, *args, **kwargs)

    def test_column_aggregate_expectation_function(self, function, *args, **kwargs):
        """Test a column aggregate expectation function

        Args:
            function (func): The function to be tested. (Must be a valid column_aggregate_expectation function.)
            *args          : Positional arguments to be passed the the function
            **kwargs       : Keyword arguments to be passed the the function

        Returns:
            A JSON-serializable expectation result object.

        Notes:
            This function is a thin layer to allow quick testing of new expectation functions, without having to define custom classes, etc.
            To use developed expectations from the command-line tool, you'll still need to define custom classes, etc.

            Check out :ref:`custom_expectations` for more information.
        """

        new_function = self.column_aggregate_expectation(function)
        return new_function(self, *args, **kwargs)

    ##### Table shape expectations #####

    @DocInherit
    @DataAsset.expectation(["column"])
    def expect_column_to_exist(
        self, column, column_index=None, result_format=None, include_config=False, catch_exceptions=None, meta=None
    ):
        """Expect the specified column to exist.

        expect_column_to_exist is a :func:`expectation <great_expectations.data_asset.dataset.Dataset.expectation>`, not a \
        `column_map_expectation` or `column_aggregate_expectation`.

        Args:
            column (str): \
                The column name.

        Other Parameters:
            column_index (int or None): \
                If not None, checks the order of the columns. The expectation will fail if the \
                column is not in location column_index (zero-indexed).
            result_format (str or None): \
                Which output mode to use: `BOOLEAN_ONLY`, `BASIC`, `COMPLETE`, or `SUMMARY`.
                For more detail, see :ref:`result_format <result_format>`.
            include_config (boolean): \
                If True, then include the expectation config as part of the result object. \
                For more detail, see :ref:`include_config`.
            catch_exceptions (boolean or None): \
                If True, then catch exceptions and include them as part of the result object. \
                For more detail, see :ref:`catch_exceptions`.
            meta (dict or None): \
                A JSON-serializable dictionary (nesting allowed) that will be included in the output without modification. \
                For more detail, see :ref:`meta`.

        Returns:
            A JSON-serializable expectation result object.

            Exact fields vary depending on the values passed to :ref:`result_format <result_format>` and
            :ref:`include_config`, :ref:`catch_exceptions`, and :ref:`meta`.

        """
        if column in self.table_columns:
            return {
                # FIXME: list.index does not check for duplicate values.
                "success": (column_index is None) or (self.table_columns.index(column) == column_index)
            }
        else:
            return {"success": False}

    @DocInherit
    @DataAsset.expectation(["column_list"])
    def expect_table_columns_to_match_ordered_list(
        self,
        column_list,
        result_format=None,
        include_config=False,
        catch_exceptions=None,
        meta=None,
    ):
        """Expect the columns to exactly match a specified list.

        expect_table_columns_to_match_ordered_list is a :func:`expectation <great_expectations.data_asset.dataset.Dataset.expectation>`, not a \
        `column_map_expectation` or `column_aggregate_expectation`.

        Args:
            column_list (list of str): \
                The column names, in the correct order.

        Other Parameters:
            result_format (str or None): \
                Which output mode to use: `BOOLEAN_ONLY`, `BASIC`, `COMPLETE`, or `SUMMARY`.
                For more detail, see :ref:`result_format <result_format>`.
            include_config (boolean): \
                If True, then include the expectation config as part of the result object. \
                For more detail, see :ref:`include_config`.
            catch_exceptions (boolean or None): \
                If True, then catch exceptions and include them as part of the result object. \
                For more detail, see :ref:`catch_exceptions`.
            meta (dict or None): \
                A JSON-serializable dictionary (nesting allowed) that will be included in the output without modification. \
                For more detail, see :ref:`meta`.

        Returns:
            A JSON-serializable expectation result object.

            Exact fields vary depending on the values passed to :ref:`result_format <result_format>` and
            :ref:`include_config`, :ref:`catch_exceptions`, and :ref:`meta`.

        """
        columns = self.table_columns
        if list(columns) == list(column_list):
            return {
                "success": True
            }
        else:
            # In the case of differing column lengths between the defined expectation and the observed column set, the
            # max is determined to generate the column_index.
            number_of_columns = max(len(column_list), len(columns))
            column_index = range(number_of_columns)

            # Create a list of the mismatched details
            compared_lists = list(zip_longest(column_index, list(column_list), list(columns)))
            mismatched = [{"Expected Column Position": i,
                           "Expected": k,
                           "Found": v} for i, k, v in compared_lists if k != v]
            return {
                "success": False,
                "details": {"mismatched": mismatched}
            }

    @DocInherit
    @DataAsset.expectation(['min_value', 'max_value'])
    def expect_table_row_count_to_be_between(
        self,
        min_value=None,
        max_value=None,
        result_format=None,
        include_config=False,
        catch_exceptions=None,
        meta=None,
    ):
        """Expect the number of rows to be between two values.

        expect_table_row_count_to_be_between is a :func:`expectation <great_expectations.data_asset.dataset.Dataset.expectation>`, \
        not a `column_map_expectation` or `column_aggregate_expectation`.

        Keyword Args:
            min_value (int or None): \
                The minimum number of rows, inclusive.
            max_value (int or None): \
                The maximum number of rows, inclusive.

        Other Parameters:
            result_format (str or None): \
                Which output mode to use: `BOOLEAN_ONLY`, `BASIC`, `COMPLETE`, or `SUMMARY`.
                For more detail, see :ref:`result_format <result_format>`.
            include_config (boolean): \
                If True, then include the expectation config as part of the result object. \
                For more detail, see :ref:`include_config`.
            catch_exceptions (boolean or None): \
                If True, then catch exceptions and include them as part of the result object. \
                For more detail, see :ref:`catch_exceptions`.
            meta (dict or None): \
                A JSON-serializable dictionary (nesting allowed) that will be included in the output without modification. \
                For more detail, see :ref:`meta`.

        Returns:
            A JSON-serializable expectation result object.

            Exact fields vary depending on the values passed to :ref:`result_format <result_format>` and
            :ref:`include_config`, :ref:`catch_exceptions`, and :ref:`meta`.

        Notes:
            * min_value and max_value are both inclusive.
            * If min_value is None, then max_value is treated as an upper bound, and the number of acceptable rows has no minimum.
            * If max_value is None, then min_value is treated as a lower bound, and the number of acceptable rows has no maximum.

        See Also:
            expect_table_row_count_to_equal
        """
        try:
            if min_value is not None:
                if not float(min_value).is_integer():
                    raise ValueError("min_value must be integer")
            if max_value is not None:
                if not float(max_value).is_integer():
                    raise ValueError("max_value must be integer")
        except ValueError:
            raise ValueError("min_value and max_value must be integers")

        # check that min_value or max_value is set
        if min_value is None and max_value is None:
            raise Exception('Must specify either or both of min_value and max_value')

        row_count = self.row_count

        if min_value is not None and max_value is not None:
            outcome = row_count >= min_value and row_count <= max_value

        elif min_value is None and max_value is not None:
            outcome = row_count <= max_value

        elif min_value is not None and max_value is None:
            outcome = row_count >= min_value

        return {
            'success': outcome,
            'result': {
                'observed_value': row_count
            }
        }

    @DocInherit
    @DataAsset.expectation(['value'])
    def expect_table_row_count_to_equal(self,
                                        value,
                                        result_format=None, include_config=False, catch_exceptions=None, meta=None
                                        ):
        """Expect the number of rows to equal a value.

        expect_table_row_count_to_equal is a basic :func:`expectation <great_expectations.data_asset.dataset.Dataset.expectation>`, \
        not a `column_map_expectation` or `column_aggregate_expectation`.

        Args:
            value (int): \
                The expected number of rows.

        Other Parameters:
            result_format (string or None): \
                Which output mode to use: `BOOLEAN_ONLY`, `BASIC`, `COMPLETE`, or `SUMMARY`.
                For more detail, see :ref:`result_format <result_format>`.
            include_config (boolean): \
                If True, then include the expectation config as part of the result object. \
                For more detail, see :ref:`include_config`.
            catch_exceptions (boolean or None): \
                If True, then catch exceptions and include them as part of the result object. \
                For more detail, see :ref:`catch_exceptions`.
            meta (dict or None): \
                A JSON-serializable dictionary (nesting allowed) that will be included in the output without modification. \
                For more detail, see :ref:`meta`.

        Returns:
            A JSON-serializable expectation result object.

            Exact fields vary depending on the values passed to :ref:`result_format <result_format>` and
            :ref:`include_config`, :ref:`catch_exceptions`, and :ref:`meta`.

        See Also:
            expect_table_row_count_to_be_between
        """
        try:
            if not float(value).is_integer():
                raise ValueError("value must be an integer")
        except ValueError:
            raise ValueError("value must be an integer")

        row_count = self.row_count

        return {
            'success': row_count == value,
            'result': {
                'observed_value': row_count
            }
        }

    ##### Missing values, unique values, and types #####

    def expect_column_values_to_be_unique(self,
                                          column,
                                          mostly=None,
                                          result_format=None, include_config=False, catch_exceptions=None, meta=None
                                          ):
        """Expect each column value to be unique.

        This expectation detects duplicates. All duplicated values are counted as exceptions.

        For example, `[1, 2, 3, 3, 3]` will return `[3, 3, 3]` in `result.exceptions_list`, with `unexpected_percent=0.6.`

        expect_column_values_to_be_unique is a :func:`column_map_expectation <great_expectations.data_asset.dataset.Dataset.column_map_expectation>`.

        Args:
            column (str): \
                The column name.

        Keyword Args:
            mostly (None or a float between 0 and 1): \
                Return `"success": True` if at least mostly percent of values match the expectation. \
                For more detail, see :ref:`mostly`.

        Other Parameters:
            result_format (str or None): \
                Which output mode to use: `BOOLEAN_ONLY`, `BASIC`, `COMPLETE`, or `SUMMARY`.
                For more detail, see :ref:`result_format <result_format>`.
            include_config (boolean): \
                If True, then include the expectation config as part of the result object. \
                For more detail, see :ref:`include_config`.
            catch_exceptions (boolean or None): \
                If True, then catch exceptions and include them as part of the result object. \
                For more detail, see :ref:`catch_exceptions`.
            meta (dict or None): \
                A JSON-serializable dictionary (nesting allowed) that will be included in the output without modification. \
                For more detail, see :ref:`meta`.

        Returns:
            A JSON-serializable expectation result object.

            Exact fields vary depending on the values passed to :ref:`result_format <result_format>` and
            :ref:`include_config`, :ref:`catch_exceptions`, and :ref:`meta`.
        """
        raise NotImplementedError

    def expect_column_values_to_not_be_null(self,
                                            column,
                                            mostly=None,
                                            result_format=None, include_config=False, catch_exceptions=None, meta=None
                                            ):
        """Expect column values to not be null.

        To be counted as an exception, values must be explicitly null or missing, such as a NULL in PostgreSQL or an np.NaN in pandas.
        Empty strings don't count as null unless they have been coerced to a null type.

        expect_column_values_to_not_be_null is a :func:`column_map_expectation <great_expectations.data_asset.dataset.Dataset.column_map_expectation>`.

        Args:
            column (str): \
                The column name.

        Keyword Args:
            mostly (None or a float between 0 and 1): \
                Return `"success": True` if at least mostly percent of values match the expectation. \
                For more detail, see :ref:`mostly`.

        Other Parameters:
            result_format (str or None): \
                Which output mode to use: `BOOLEAN_ONLY`, `BASIC`, `COMPLETE`, or `SUMMARY`.
                For more detail, see :ref:`result_format <result_format>`.
            include_config (boolean): \
                If True, then include the expectation config as part of the result object. \
                For more detail, see :ref:`include_config`.
            catch_exceptions (boolean or None): \
                If True, then catch exceptions and include them as part of the result object. \
                For more detail, see :ref:`catch_exceptions`.
            meta (dict or None): \
                A JSON-serializable dictionary (nesting allowed) that will be included in the output without modification. \
                For more detail, see :ref:`meta`.

        Returns:
            A JSON-serializable expectation result object.

            Exact fields vary depending on the values passed to :ref:`result_format <result_format>` and
            :ref:`include_config`, :ref:`catch_exceptions`, and :ref:`meta`.

        See Also:
            expect_column_values_to_be_null

        """
        raise NotImplementedError

    def expect_column_values_to_be_null(self,
                                        column,
                                        mostly=None,
                                        result_format=None, include_config=False, catch_exceptions=None, meta=None
                                        ):
        """Expect column values to be null.

        expect_column_values_to_be_null is a :func:`column_map_expectation <great_expectations.data_asset.dataset.Dataset.column_map_expectation>`.

        Args:
            column (str): \
                The column name.

        Keyword Args:
            mostly (None or a float between 0 and 1): \
                Return `"success": True` if at least mostly percent of values match the expectation. \
                For more detail, see :ref:`mostly`.

        Other Parameters:
            result_format (str or None): \
                Which output mode to use: `BOOLEAN_ONLY`, `BASIC`, `COMPLETE`, or `SUMMARY`.
                For more detail, see :ref:`result_format <result_format>`.
            include_config (boolean): \
                If True, then include the expectation config as part of the result object. \
                For more detail, see :ref:`include_config`.
            catch_exceptions (boolean or None): \
                If True, then catch exceptions and include them as part of the result object. \
                For more detail, see :ref:`catch_exceptions`.
            meta (dict or None): \
                A JSON-serializable dictionary (nesting allowed) that will be included in the output without modification. \
                For more detail, see :ref:`meta`.

        Returns:
            A JSON-serializable expectation result object.

            Exact fields vary depending on the values passed to :ref:`result_format <result_format>` and
            :ref:`include_config`, :ref:`catch_exceptions`, and :ref:`meta`.

        See Also:
            expect_column_values_to_not_be_null

        """
        raise NotImplementedError

    def expect_column_values_to_be_of_type(
        self,
        column,
        type_,
        mostly=None,
        result_format=None, include_config=False, catch_exceptions=None, meta=None
    ):
        """Expect each column entry to be a specified data type.

        expect_column_values_to_be_of_type is a :func:`column_map_expectation <great_expectations.data_asset.dataset.Dataset.column_map_expectation>`.

        Args:
            column (str): \
                The column name.
            type\_ (str): \
                A string representing the data type that each column should have as entries.
                For example, "double integer" refers to an integer with double precision.

        Keyword Args:
            mostly (None or a float between 0 and 1): \
                Return `"success": True` if at least mostly percent of values match the expectation. \
                For more detail, see :ref:`mostly`.

        Other Parameters:
            result_format (str or None): \
                Which output mode to use: `BOOLEAN_ONLY`, `BASIC`, `COMPLETE`, or `SUMMARY`.
                For more detail, see :ref:`result_format <result_format>`.
            include_config (boolean): \
                If True, then include the expectation config as part of the result object. \
                For more detail, see :ref:`include_config`.
            catch_exceptions (boolean or None): \
                If True, then catch exceptions and include them as part of the result object. \
                For more detail, see :ref:`catch_exceptions`.
            meta (dict or None): \
                A JSON-serializable dictionary (nesting allowed) that will be included in the output without modification. \
                For more detail, see :ref:`meta`.

        Returns:
            A JSON-serializable expectation result object.

            Exact fields vary depending on the values passed to :ref:`result_format <result_format>` and
            :ref:`include_config`, :ref:`catch_exceptions`, and :ref:`meta`.

        Warning:
            expect_column_values_to_be_of_type is slated for major changes in future versions of great_expectations.

            As of v0.3, great_expectations is exclusively based on pandas, which handles typing in its own peculiar way.
            Future versions of great_expectations will allow for Datasets in SQL, spark, etc.
            When we make that change, we expect some breaking changes in parts of the codebase that are based strongly on pandas notions of typing.

        See also:
            expect_column_values_to_be_in_type_list
        """
        raise NotImplementedError

    def expect_column_values_to_be_in_type_list(
        self,
        column,
        type_list,
        mostly=None,
        result_format=None, include_config=False, catch_exceptions=None, meta=None
    ):
        """Expect each column entry to match a list of specified data types.

        expect_column_values_to_be_in_type_list is a :func:`column_map_expectation <great_expectations.data_asset.dataset.Dataset.column_map_expectation>`.

        Args:
            column (str): \
                The column name.
            type_list (list of str): \
                A list of strings representing the data type that each column should have as entries.
                For example, "double integer" refers to an integer with double precision.

        Keyword Args:
            mostly (None or a float between 0 and 1): \
                Return `"success": True` if at least mostly percent of values match the expectation. \
                For more detail, see :ref:`mostly`.

        Other Parameters:
            result_format (str or None): \
                Which output mode to use: `BOOLEAN_ONLY`, `BASIC`, `COMPLETE`, or `SUMMARY`.
                For more detail, see :ref:`result_format <result_format>`.
            include_config (boolean): \
                If True, then include the expectation config as part of the result object. \
                For more detail, see :ref:`include_config`.
            catch_exceptions (boolean or None): \
                If True, then catch exceptions and include them as part of the result object. \
                For more detail, see :ref:`catch_exceptions`.
            meta (dict or None): \
                A JSON-serializable dictionary (nesting allowed) that will be included in the output without modification. \
                For more detail, see :ref:`meta`.

        Returns:
            A JSON-serializable expectation result object.

            Exact fields vary depending on the values passed to :ref:`result_format <result_format>` and
            :ref:`include_config`, :ref:`catch_exceptions`, and :ref:`meta`.

        Warning:
            expect_column_values_to_be_in_type_list is slated for major changes in future versions of great_expectations.

            As of v0.3, great_expectations is exclusively based on pandas, which handles typing in its own peculiar way.
            Future versions of great_expectations will allow for Datasets in SQL, spark, etc.
            When we make that change, we expect some breaking changes in parts of the codebase that are based strongly on pandas notions of typing.

        See also:
            expect_column_values_to_be_of_type
        """
        raise NotImplementedError

    ##### Sets and ranges #####

    def expect_column_values_to_be_in_set(self,
                                          column,
                                          value_set,
                                          mostly=None,
                                          parse_strings_as_datetimes=None,
                                          result_format=None, include_config=False, catch_exceptions=None, meta=None
                                          ):
        """Expect each column value to be in a given set.

        For example:
        ::

            # my_df.my_col = [1,2,2,3,3,3]
            >>> my_df.expect_column_values_to_be_in_set(
                "my_col",
                [2,3]
            )
            {
              "success": false
              "result": {
                "unexpected_count": 1
                "unexpected_percent": 0.16666666666666666,
                "unexpected_percent_nonmissing": 0.16666666666666666,
                "partial_unexpected_list": [
                  1
                ],
              },
            }

        expect_column_values_to_be_in_set is a :func:`column_map_expectation <great_expectations.data_asset.dataset.Dataset.column_map_expectation>`.


        Args:
            column (str): \
                The column name.
            value_set (set-like): \
                A set of objects used for comparison.

        Keyword Args:
            mostly (None or a float between 0 and 1): \
                Return `"success": True` if at least mostly percent of values match the expectation. \
                For more detail, see :ref:`mostly`.
            parse_strings_as_datetimes (boolean or None) : If True values provided in value_set will be parsed as \
                datetimes before making comparisons.

        Other Parameters:
            result_format (str or None): \
                Which output mode to use: `BOOLEAN_ONLY`, `BASIC`, `COMPLETE`, or `SUMMARY`.
                For more detail, see :ref:`result_format <result_format>`.
            include_config (boolean): \
                If True, then include the expectation config as part of the result object. \
                For more detail, see :ref:`include_config`.
            catch_exceptions (boolean or None): \
                If True, then catch exceptions and include them as part of the result object. \
                For more detail, see :ref:`catch_exceptions`.
            meta (dict or None): \
                A JSON-serializable dictionary (nesting allowed) that will be included in the output without modification. \
                For more detail, see :ref:`meta`.

        Returns:
            A JSON-serializable expectation result object.

            Exact fields vary depending on the values passed to :ref:`result_format <result_format>` and
            :ref:`include_config`, :ref:`catch_exceptions`, and :ref:`meta`.

        See Also:
            expect_column_values_to_not_be_in_set
        """
        raise NotImplementedError

    def expect_column_values_to_not_be_in_set(self,
                                              column,
                                              value_set,
                                              mostly=None,
                                              parse_strings_as_datetimes=None,
                                              result_format=None, include_config=False, catch_exceptions=None, meta=None
                                              ):
        """Expect column entries to not be in the set.

        For example:
        ::

            # my_df.my_col = [1,2,2,3,3,3]
            >>> my_df.expect_column_values_to_not_be_in_set(
                "my_col",
                [1,2]
            )
            {
              "success": false
              "result": {
                "unexpected_count": 3
                "unexpected_percent": 0.5,
                "unexpected_percent_nonmissing": 0.5,
                "partial_unexpected_list": [
                  1, 2, 2
                ],
              },
            }

        expect_column_values_to_not_be_in_set is a :func:`column_map_expectation <great_expectations.data_asset.dataset.Dataset.column_map_expectation>`.

        Args:
            column (str): \
                The column name.
            value_set (set-like): \
                A set of objects used for comparison.

        Keyword Args:
            mostly (None or a float between 0 and 1): \
                Return `"success": True` if at least mostly percent of values match the expectation. \
                For more detail, see :ref:`mostly`.

        Other Parameters:
            result_format (str or None): \
                Which output mode to use: `BOOLEAN_ONLY`, `BASIC`, `COMPLETE`, or `SUMMARY`.
                For more detail, see :ref:`result_format <result_format>`.
            include_config (boolean): \
                If True, then include the expectation config as part of the result object. \
                For more detail, see :ref:`include_config`.
            catch_exceptions (boolean or None): \
                If True, then catch exceptions and include them as part of the result object. \
                For more detail, see :ref:`catch_exceptions`.
            meta (dict or None): \
                A JSON-serializable dictionary (nesting allowed) that will be included in the output without modification. \
                For more detail, see :ref:`meta`.

        Returns:
            A JSON-serializable expectation result object.

            Exact fields vary depending on the values passed to :ref:`result_format <result_format>` and
            :ref:`include_config`, :ref:`catch_exceptions`, and :ref:`meta`.

        See Also:
            expect_column_values_to_be_in_set
        """
        raise NotImplementedError

    def expect_column_values_to_be_between(self,
                                           column,
                                           min_value=None,
                                           max_value=None,
                                           allow_cross_type_comparisons=None,
                                           parse_strings_as_datetimes=False,
                                           output_strftime_format=None,
                                           mostly=None,
                                           result_format=None, include_config=False, catch_exceptions=None, meta=None
                                           ):
        """Expect column entries to be between a minimum value and a maximum value (inclusive).

        expect_column_values_to_be_between is a :func:`column_map_expectation <great_expectations.data_asset.dataset.Dataset.column_map_expectation>`.

        Args:
            column (str): \
                The column name.
            min_value (comparable type or None): The minimum value for a column entry.
            max_value (comparable type or None): The maximum value for a column entry.

        Keyword Args:
            allow_cross_type_comparisons (boolean or None) : If True, allow comparisons between types (e.g. integer and\
                string). Otherwise, attempting such comparisons will raise an exception.
            parse_strings_as_datetimes (boolean or None) : If True, parse min_value, max_value, and all non-null column\
                values to datetimes before making comparisons.
            output_strftime_format (str or None): \
                A valid strfime format for datetime output. Only used if parse_strings_as_datetimes=True.

            mostly (None or a float between 0 and 1): \
                Return `"success": True` if at least mostly percent of values match the expectation. \
                For more detail, see :ref:`mostly`.

        Other Parameters:
            result_format (str or None): \
                Which output mode to use: `BOOLEAN_ONLY`, `BASIC`, `COMPLETE`, or `SUMMARY`.
                For more detail, see :ref:`result_format <result_format>`.
            include_config (boolean): \
                If True, then include the expectation config as part of the result object. \
                For more detail, see :ref:`include_config`.
            catch_exceptions (boolean or None): \
                If True, then catch exceptions and include them as part of the result object. \
                For more detail, see :ref:`catch_exceptions`.
            meta (dict or None): \
                A JSON-serializable dictionary (nesting allowed) that will be included in the output without modification. \
                For more detail, see :ref:`meta`.

        Returns:
            A JSON-serializable expectation result object.

            Exact fields vary depending on the values passed to :ref:`result_format <result_format>` and
            :ref:`include_config`, :ref:`catch_exceptions`, and :ref:`meta`.

        Notes:
            * min_value and max_value are both inclusive.
            * If min_value is None, then max_value is treated as an upper bound, and the number of acceptable rows has no minimum.
            * If max_value is None, then min_value is treated as a lower bound, and the number of acceptable rows has no maximum.

        See Also:
            expect_column_value_lengths_to_be_between

        """
        raise NotImplementedError

    def expect_column_values_to_be_increasing(self,
                                              column,
                                              strictly=None,
                                              parse_strings_as_datetimes=False,
                                              mostly=None,
                                              result_format=None, include_config=False, catch_exceptions=None, meta=None
                                              ):
        """Expect column values to be increasing.

        By default, this expectation only works for numeric or datetime data.
        When `parse_strings_as_datetimes=True`, it can also parse strings to datetimes.

        If `strictly=True`, then this expectation is only satisfied if each consecutive value
        is strictly increasing--equal values are treated as failures.

        expect_column_values_to_be_increasing is a :func:`column_map_expectation <great_expectations.data_asset.dataset.Dataset.column_map_expectation>`.

        Args:
            column (str): \
                The column name.

        Keyword Args:
            strictly (Boolean or None): \
                If True, values must be strictly greater than previous values
            parse_strings_as_datetimes (boolean or None) : \
                If True, all non-null column values to datetimes before making comparisons
            mostly (None or a float between 0 and 1): \
                Return `"success": True` if at least mostly percent of values match the expectation. \
                For more detail, see :ref:`mostly`.

        Other Parameters:
            result_format (str or None): \
                Which output mode to use: `BOOLEAN_ONLY`, `BASIC`, `COMPLETE`, or `SUMMARY`.
                For more detail, see :ref:`result_format <result_format>`.
            include_config (boolean): \
                If True, then include the expectation config as part of the result object. \
                For more detail, see :ref:`include_config`.
            catch_exceptions (boolean or None): \
                If True, then catch exceptions and include them as part of the result object. \
                For more detail, see :ref:`catch_exceptions`.
            meta (dict or None): \
                A JSON-serializable dictionary (nesting allowed) that will be included in the output without modification. \
                For more detail, see :ref:`meta`.

        Returns:
            A JSON-serializable expectation result object.

            Exact fields vary depending on the values passed to :ref:`result_format <result_format>` and
            :ref:`include_config`, :ref:`catch_exceptions`, and :ref:`meta`.

        See Also:
            expect_column_values_to_be_decreasing
        """
        raise NotImplementedError

    def expect_column_values_to_be_decreasing(self,
                                              column,
                                              strictly=None,
                                              parse_strings_as_datetimes=False,
                                              mostly=None,
                                              result_format=None, include_config=False, catch_exceptions=None, meta=None
                                              ):
        """Expect column values to be decreasing.

        By default, this expectation only works for numeric or datetime data.
        When `parse_strings_as_datetimes=True`, it can also parse strings to datetimes.

        If `strictly=True`, then this expectation is only satisfied if each consecutive value
        is strictly decreasing--equal values are treated as failures.

        expect_column_values_to_be_decreasing is a :func:`column_map_expectation <great_expectations.data_asset.dataset.Dataset.column_map_expectation>`.

        Args:
            column (str): \
                The column name.

        Keyword Args:
            strictly (Boolean or None): \
                If True, values must be strictly greater than previous values
            parse_strings_as_datetimes (boolean or None) : \
                If True, all non-null column values to datetimes before making comparisons
            mostly (None or a float between 0 and 1): \
                Return `"success": True` if at least mostly percent of values match the expectation. \
                For more detail, see :ref:`mostly`.

        Other Parameters:
            result_format (str or None): \
                Which output mode to use: `BOOLEAN_ONLY`, `BASIC`, `COMPLETE`, or `SUMMARY`.
                For more detail, see :ref:`result_format <result_format>`.
            include_config (boolean): \
                If True, then include the expectation config as part of the result object. \
                For more detail, see :ref:`include_config`.
            catch_exceptions (boolean or None): \
                If True, then catch exceptions and include them as part of the result object. \
                For more detail, see :ref:`catch_exceptions`.
            meta (dict or None): \
                A JSON-serializable dictionary (nesting allowed) that will be included in the output without modification. \
                For more detail, see :ref:`meta`.

        Returns:
            A JSON-serializable expectation result object.

            Exact fields vary depending on the values passed to :ref:`result_format <result_format>` and
            :ref:`include_config`, :ref:`catch_exceptions`, and :ref:`meta`.

        See Also:
            expect_column_values_to_be_increasing

        """
        raise NotImplementedError

    ##### String matching #####

    def expect_column_value_lengths_to_be_between(self,
                                                  column,
                                                  min_value=None,
                                                  max_value=None,
                                                  mostly=None,
                                                  result_format=None, include_config=False, catch_exceptions=None, meta=None
                                                  ):
        """Expect column entries to be strings with length between a minimum value and a maximum value (inclusive).

        This expectation only works for string-type values. Invoking it on ints or floats will raise a TypeError.

        expect_column_value_lengths_to_be_between is a :func:`column_map_expectation <great_expectations.data_asset.dataset.Dataset.column_map_expectation>`.

        Args:
            column (str): \
                The column name.

        Keyword Args:
            min_value (int or None): \
                The minimum value for a column entry length.
            max_value (int or None): \
                The maximum value for a column entry length.
            mostly (None or a float between 0 and 1): \
                Return `"success": True` if at least mostly percent of values match the expectation. \
                For more detail, see :ref:`mostly`.

        Other Parameters:
            result_format (str or None): \
                Which output mode to use: `BOOLEAN_ONLY`, `BASIC`, `COMPLETE`, or `SUMMARY`.
                For more detail, see :ref:`result_format <result_format>`.
            include_config (boolean): \
                If True, then include the expectation config as part of the result object. \
                For more detail, see :ref:`include_config`.
            catch_exceptions (boolean or None): \
                If True, then catch exceptions and include them as part of the result object. \
                For more detail, see :ref:`catch_exceptions`.
            meta (dict or None): \
                A JSON-serializable dictionary (nesting allowed) that will be included in the output without modification. \
                For more detail, see :ref:`meta`.

        Returns:
            A JSON-serializable expectation result object.

            Exact fields vary depending on the values passed to :ref:`result_format <result_format>` and
            :ref:`include_config`, :ref:`catch_exceptions`, and :ref:`meta`.

        Notes:
            * min_value and max_value are both inclusive.
            * If min_value is None, then max_value is treated as an upper bound, and the number of acceptable rows has no minimum.
            * If max_value is None, then min_value is treated as a lower bound, and the number of acceptable rows has no maximum.

        See Also:
            expect_column_value_lengths_to_equal
        """
        raise NotImplementedError

    def expect_column_value_lengths_to_equal(self,
                                             column,
                                             value,
                                             mostly=None,
                                             result_format=None, include_config=False, catch_exceptions=None, meta=None
                                             ):
        """Expect column entries to be strings with length equal to the provided value.

        This expectation only works for string-type values. Invoking it on ints or floats will raise a TypeError.

        expect_column_values_to_be_between is a :func:`column_map_expectation <great_expectations.data_asset.dataset.Dataset.column_map_expectation>`.

        Args:
            column (str): \
                The column name.
            value (int or None): \
                The expected value for a column entry length.

        Keyword Args:
            mostly (None or a float between 0 and 1): \
                Return `"success": True` if at least mostly percent of values match the expectation. \
                For more detail, see :ref:`mostly`.

        Other Parameters:
            result_format (str or None): \
                Which output mode to use: `BOOLEAN_ONLY`, `BASIC`, `COMPLETE`, or `SUMMARY`.
                For more detail, see :ref:`result_format <result_format>`.
            include_config (boolean): \
                If True, then include the expectation config as part of the result object. \
                For more detail, see :ref:`include_config`.
            catch_exceptions (boolean or None): \
                If True, then catch exceptions and include them as part of the result object. \
                For more detail, see :ref:`catch_exceptions`.
            meta (dict or None): \
                A JSON-serializable dictionary (nesting allowed) that will be included in the output without modification. \
                For more detail, see :ref:`meta`.

        Returns:
            A JSON-serializable expectation result object.

            Exact fields vary depending on the values passed to :ref:`result_format <result_format>` and
            :ref:`include_config`, :ref:`catch_exceptions`, and :ref:`meta`.

        See Also:
            expect_column_value_lengths_to_be_between
        """
        raise NotImplementedError


    def expect_column_values_to_match_regex(self,
                                            column,
                                            regex,
                                            mostly=None,
                                            result_format=None, include_config=False, catch_exceptions=None, meta=None
                                            ):
        """Expect column entries to be strings that match a given regular expression. Valid matches can be found \
        anywhere in the string, for example "[at]+" will identify the following strings as expected: "cat", "hat", \
        "aa", "a", and "t", and the following strings as unexpected: "fish", "dog".

        expect_column_values_to_match_regex is a :func:`column_map_expectation <great_expectations.data_asset.dataset.Dataset.column_map_expectation>`.

        Args:
            column (str): \
                The column name.
            regex (str): \
                The regular expression the column entries should match.

        Keyword Args:
            mostly (None or a float between 0 and 1): \
                Return `"success": True` if at least mostly percent of values match the expectation. \
                For more detail, see :ref:`mostly`.

        Other Parameters:
            result_format (str or None): \
                Which output mode to use: `BOOLEAN_ONLY`, `BASIC`, `COMPLETE`, or `SUMMARY`.
                For more detail, see :ref:`result_format <result_format>`.
            include_config (boolean): \
                If True, then include the expectation config as part of the result object. \
                For more detail, see :ref:`include_config`.
            catch_exceptions (boolean or None): \
                If True, then catch exceptions and include them as part of the result object. \
                For more detail, see :ref:`catch_exceptions`.
            meta (dict or None): \
                A JSON-serializable dictionary (nesting allowed) that will be included in the output without modification. \
                For more detail, see :ref:`meta`.

        Returns:
            A JSON-serializable expectation result object.

            Exact fields vary depending on the values passed to :ref:`result_format <result_format>` and
            :ref:`include_config`, :ref:`catch_exceptions`, and :ref:`meta`.

        See Also:
            expect_column_values_to_not_match_regex
            expect_column_values_to_match_regex_list
        """
        raise NotImplementedError

    def expect_column_values_to_not_match_regex(self,
                                                column,
                                                regex,
                                                mostly=None,
                                                result_format=None, include_config=False, catch_exceptions=None, meta=None
                                                ):
        """Expect column entries to be strings that do NOT match a given regular expression. The regex must not match \
        any portion of the provided string. For example, "[at]+" would identify the following strings as expected: \
        "fish", "dog", and the following as unexpected: "cat", "hat".

        expect_column_values_to_not_match_regex is a :func:`column_map_expectation <great_expectations.data_asset.dataset.Dataset.column_map_expectation>`.

        Args:
            column (str): \
                The column name.
            regex (str): \
                The regular expression the column entries should NOT match.

        Keyword Args:
            mostly (None or a float between 0 and 1): \
                Return `"success": True` if at least mostly percent of values match the expectation. \
                For more detail, see :ref:`mostly`.

        Other Parameters:
            result_format (str or None): \
                Which output mode to use: `BOOLEAN_ONLY`, `BASIC`, `COMPLETE`, or `SUMMARY`.
                For more detail, see :ref:`result_format <result_format>`.
            include_config (boolean): \
                If True, then include the expectation config as part of the result object. \
                For more detail, see :ref:`include_config`.
            catch_exceptions (boolean or None): \
                If True, then catch exceptions and include them as part of the result object. \
                For more detail, see :ref:`catch_exceptions`.
            meta (dict or None): \
                A JSON-serializable dictionary (nesting allowed) that will be included in the output without modification. \
                For more detail, see :ref:`meta`.

        Returns:
            A JSON-serializable expectation result object.

            Exact fields vary depending on the values passed to :ref:`result_format <result_format>` and
            :ref:`include_config`, :ref:`catch_exceptions`, and :ref:`meta`.

        See Also:
            expect_column_values_to_match_regex
            expect_column_values_to_match_regex_list
        """
        raise NotImplementedError

    def expect_column_values_to_match_regex_list(self,
                                                 column,
                                                 regex_list,
                                                 match_on="any",
                                                 mostly=None,
                                                 result_format=None, include_config=False, catch_exceptions=None, meta=None
                                                 ):
        """Expect the column entries to be strings that can be matched to either any of or all of a list of regular expressions.
        Matches can be anywhere in the string.

        expect_column_values_to_match_regex_list is a :func:`column_map_expectation <great_expectations.data_asset.dataset.Dataset.column_map_expectation>`.

        Args:
            column (str): \
                The column name.
            regex_list (list): \
                The list of regular expressions which the column entries should match

        Keyword Args:
            match_on= (string): \
                "any" or "all".
                Use "any" if the value should match at least one regular expression in the list.
                Use "all" if it should match each regular expression in the list.
            mostly (None or a float between 0 and 1): \
                Return `"success": True` if at least mostly percent of values match the expectation. \
                For more detail, see :ref:`mostly`.

        Other Parameters:
            result_format (str or None): \
                Which output mode to use: `BOOLEAN_ONLY`, `BASIC`, `COMPLETE`, or `SUMMARY`.
                For more detail, see :ref:`result_format <result_format>`.
            include_config (boolean): \
                If True, then include the expectation config as part of the result object. \
                For more detail, see :ref:`include_config`.
            catch_exceptions (boolean or None): \
                If True, then catch exceptions and include them as part of the result object. \
                For more detail, see :ref:`catch_exceptions`.
            meta (dict or None): \
                A JSON-serializable dictionary (nesting allowed) that will be included in the output without modification. \
                For more detail, see :ref:`meta`.

        Returns:
            A JSON-serializable expectation result object.

            Exact fields vary depending on the values passed to :ref:`result_format <result_format>` and
            :ref:`include_config`, :ref:`catch_exceptions`, and :ref:`meta`.

        See Also:
            expect_column_values_to_match_regex
            expect_column_values_to_not_match_regex
        """
        raise NotImplementedError

    def expect_column_values_to_not_match_regex_list(self, column, regex_list,
                                                     mostly=None,
                                                     result_format=None, include_config=False, catch_exceptions=None, meta=None):
        """Expect the column entries to be strings that do not match any of a list of regular expressions. Matches can \
        be anywhere in the string.


        expect_column_values_to_not_match_regex_list is a :func:`column_map_expectation <great_expectations.data_asset.dataset.Dataset.column_map_expectation>`.

        Args:
            column (str): \
                The column name.
            regex_list (list): \
                The list of regular expressions which the column entries should not match

        Keyword Args:
            mostly (None or a float between 0 and 1): \
                Return `"success": True` if at least mostly percent of values match the expectation. \
                For more detail, see :ref:`mostly`.

        Other Parameters:
            result_format (str or None): \
                Which output mode to use: `BOOLEAN_ONLY`, `BASIC`, `COMPLETE`, or `SUMMARY`.
                For more detail, see :ref:`result_format <result_format>`.
            include_config (boolean): \
                If True, then include the expectation config as part of the result object. \
                For more detail, see :ref:`include_config`.
            catch_exceptions (boolean or None): \
                If True, then catch exceptions and include them as part of the result object. \
                For more detail, see :ref:`catch_exceptions`.
            meta (dict or None): \
                A JSON-serializable dictionary (nesting allowed) that will be included in the output without modification. \
                For more detail, see :ref:`meta`.

        Returns:
            A JSON-serializable expectation result object.

            Exact fields vary depending on the values passed to :ref:`result_format <result_format>` and
            :ref:`include_config`, :ref:`catch_exceptions`, and :ref:`meta`.

        See Also:
            expect_column_values_to_match_regex_list
        """
        raise NotImplementedError

    ##### Datetime and JSON parsing #####

    def expect_column_values_to_match_strftime_format(self,
                                                      column,
                                                      strftime_format,
                                                      mostly=None,
                                                      result_format=None, include_config=False, catch_exceptions=None, meta=None
                                                      ):
        """Expect column entries to be strings representing a date or time with a given format.

        expect_column_values_to_match_strftime_format is a :func:`column_map_expectation <great_expectations.data_asset.dataset.Dataset.column_map_expectation>`.

        Args:
            column (str): \
                The column name.
            strftime_format (str): \
                A strftime format string to use for matching

        Keyword Args:
            mostly (None or a float between 0 and 1): \
                Return `"success": True` if at least mostly percent of values match the expectation. \
                For more detail, see :ref:`mostly`.

        Other Parameters:
            result_format (str or None): \
                Which output mode to use: `BOOLEAN_ONLY`, `BASIC`, `COMPLETE`, or `SUMMARY`.
                For more detail, see :ref:`result_format <result_format>`.
            include_config (boolean): \
                If True, then include the expectation config as part of the result object. \
                For more detail, see :ref:`include_config`.
            catch_exceptions (boolean or None): \
                If True, then catch exceptions and include them as part of the result object. \
                For more detail, see :ref:`catch_exceptions`.
            meta (dict or None): \
                A JSON-serializable dictionary (nesting allowed) that will be included in the output without modification. \
                For more detail, see :ref:`meta`.

        Returns:
            A JSON-serializable expectation result object.

            Exact fields vary depending on the values passed to :ref:`result_format <result_format>` and
            :ref:`include_config`, :ref:`catch_exceptions`, and :ref:`meta`.

        """
        raise NotImplementedError

    def expect_column_values_to_be_dateutil_parseable(self,
                                                      column,
                                                      mostly=None,
                                                      result_format=None, include_config=False, catch_exceptions=None, meta=None
                                                      ):
        """Expect column entries to be parseable using dateutil.

        expect_column_values_to_be_dateutil_parseable is a :func:`column_map_expectation <great_expectations.data_asset.dataset.Dataset.column_map_expectation>`.

        Args:
            column (str): \
                The column name.

        Keyword Args:
            mostly (None or a float between 0 and 1): \
                Return `"success": True` if at least mostly percent of values match the expectation. \
                For more detail, see :ref:`mostly`.

        Other Parameters:
            result_format (str or None): \
                Which output mode to use: `BOOLEAN_ONLY`, `BASIC`, `COMPLETE`, or `SUMMARY`.
                For more detail, see :ref:`result_format <result_format>`.
            include_config (boolean): \
                If True, then include the expectation config as part of the result object. \
                For more detail, see :ref:`include_config`.
            catch_exceptions (boolean or None): \
                If True, then catch exceptions and include them as part of the result object. \
                For more detail, see :ref:`catch_exceptions`.
            meta (dict or None): \
                A JSON-serializable dictionary (nesting allowed) that will be included in the output without modification. \
                For more detail, see :ref:`meta`.

        Returns:
            A JSON-serializable expectation result object.

            Exact fields vary depending on the values passed to :ref:`result_format <result_format>` and
            :ref:`include_config`, :ref:`catch_exceptions`, and :ref:`meta`.
        """
        raise NotImplementedError

    def expect_column_values_to_be_json_parseable(self,
                                                  column,
                                                  mostly=None,
                                                  result_format=None, include_config=False, catch_exceptions=None, meta=None
                                                  ):
        """Expect column entries to be data written in JavaScript Object Notation.

        expect_column_values_to_be_json_parseable is a :func:`column_map_expectation <great_expectations.data_asset.dataset.Dataset.column_map_expectation>`.

        Args:
            column (str): \
                The column name.

        Keyword Args:
            mostly (None or a float between 0 and 1): \
                Return `"success": True` if at least mostly percent of values match the expectation. \
                For more detail, see :ref:`mostly`.

        Other Parameters:
            result_format (str or None): \
                Which output mode to use: `BOOLEAN_ONLY`, `BASIC`, `COMPLETE`, or `SUMMARY`.
                For more detail, see :ref:`result_format <result_format>`.
            include_config (boolean): \
                If True, then include the expectation config as part of the result object. \
                For more detail, see :ref:`include_config`.
            catch_exceptions (boolean or None): \
                If True, then catch exceptions and include them as part of the result object. \
                For more detail, see :ref:`catch_exceptions`.
            meta (dict or None): \
                A JSON-serializable dictionary (nesting allowed) that will be included in the output without modification. \
                For more detail, see :ref:`meta`.

        Returns:
            A JSON-serializable expectation result object.

            Exact fields vary depending on the values passed to :ref:`result_format <result_format>` and
            :ref:`include_config`, :ref:`catch_exceptions`, and :ref:`meta`.

        See Also:
            expect_column_values_to_match_json_schema
        """
        raise NotImplementedError

    def expect_column_values_to_match_json_schema(self,
                                                  column,
                                                  json_schema,
                                                  mostly=None,
                                                  result_format=None, include_config=False, catch_exceptions=None, meta=None
                                                  ):
        """Expect column entries to be JSON objects matching a given JSON schema.

        expect_column_values_to_match_json_schema is a :func:`column_map_expectation <great_expectations.data_asset.dataset.Dataset.column_map_expectation>`.

        Args:
            column (str): \
                The column name.

        Keyword Args:
            mostly (None or a float between 0 and 1): \
                Return `"success": True` if at least mostly percent of values match the expectation. \
                For more detail, see :ref:`mostly`.

        Other Parameters:
            result_format (str or None): \
                Which output mode to use: `BOOLEAN_ONLY`, `BASIC`, `COMPLETE`, or `SUMMARY`.
                For more detail, see :ref:`result_format <result_format>`.
            include_config (boolean): \
                If True, then include the expectation config as part of the result object. \
                For more detail, see :ref:`include_config`.
            catch_exceptions (boolean or None): \
                If True, then catch exceptions and include them as part of the result object. \
                For more detail, see :ref:`catch_exceptions`.
            meta (dict or None): \
                A JSON-serializable dictionary (nesting allowed) that will be included in the output without modification. \
                For more detail, see :ref:`meta`.

        Returns:
            A JSON-serializable expectation result object.

            Exact fields vary depending on the values passed to :ref:`result_format <result_format>` and
            :ref:`include_config`, :ref:`catch_exceptions`, and :ref:`meta`.

        See Also:
            expect_column_values_to_be_json_parseable

            The JSON-schema docs at: http://json-schema.org/
        """
        raise NotImplementedError

    ##### Aggregate functions #####

    def expect_column_parameterized_distribution_ks_test_p_value_to_be_greater_than(self,
                                                                                    column, distribution,
                                                                                    p_value=0.05, params=None,
                                                                                    result_format=None,
                                                                                    include_config=False,
                                                                                    catch_exceptions=None, meta=None):
        """
        Expect the column values to be distributed similarly to a scipy distribution. \

        This expectation compares the provided column to the specified continuous distribution with a parameteric \
        Kolmogorov-Smirnov test. The K-S test compares the provided column to the cumulative density function (CDF) of \
        the specified scipy distribution. If you don't know the desired distribution shape parameters, use the \
        `ge.dataset.util.infer_distribution_parameters()` utility function to estimate them.

        It returns 'success'=True if the p-value from the K-S test is greater than or equal to the provided p-value.

        expect_column_parameterized_distribution_ks_test_p_value_to_be_greater_than is a \
        :func:`column_aggregate_expectation <great_expectations.data_asset.dataset.Dataset.column_aggregate_expectation>`.

        Args:
            column (str): \
                The column name.
            distribution (str): \
                The scipy distribution name. See: https://docs.scipy.org/doc/scipy/reference/stats.html
            p_value (float): \
                The threshold p-value for a passing test. Default is 0.05.
            params (dict or list) : \
                A dictionary or positional list of shape parameters that describe the distribution you want to test the\
                data against. Include key values specific to the distribution from the appropriate scipy \
                distribution CDF function. 'loc' and 'scale' are used as translational parameters.\
                See https://docs.scipy.org/doc/scipy/reference/stats.html#continuous-distributions

        Other Parameters:
            result_format (str or None): \
                Which output mode to use: `BOOLEAN_ONLY`, `BASIC`, `COMPLETE`, or `SUMMARY`.
                For more detail, see :ref:`result_format <result_format>`.
            include_config (boolean): \
                If True, then include the expectation config as part of the result object. \
                For more detail, see :ref:`include_config`.
            catch_exceptions (boolean or None): \
                If True, then catch exceptions and include them as part of the result object. \
                For more detail, see :ref:`catch_exceptions`.
            meta (dict or None): \
                A JSON-serializable dictionary (nesting allowed) that will be included in the output without modification. \
                For more detail, see :ref:`meta`.

        Returns:
            A JSON-serializable expectation result object.

            Exact fields vary depending on the values passed to :ref:`result_format <result_format>` and
            :ref:`include_config`, :ref:`catch_exceptions`, and :ref:`meta`.

        Notes:
            These fields in the result object are customized for this expectation:
            ::

                {
                    "details":
                        "expected_params" (dict): The specified or inferred parameters of the distribution to test against
                        "ks_results" (dict): The raw result of stats.kstest()
                }

            * The Kolmogorov-Smirnov test's null hypothesis is that the column is similar to the provided distribution.
            * Supported scipy distributions:
                -norm
                -beta
                -gamma
                -uniform
                -chi2
                -expon

        """
        raise NotImplementedError

    @DocInherit
    @MetaDataset.column_aggregate_expectation
    def expect_column_mean_to_be_between(
        self,
        column,
        min_value=None,
        max_value=None,
        result_format=None,
        include_config=False,
        catch_exceptions=None,
        meta=None,
    ):
        """Expect the column mean to be between a minimum value and a maximum value (inclusive).

        expect_column_mean_to_be_between is a :func:`column_aggregate_expectation <great_expectations.data_asset.dataset.Dataset.column_aggregate_expectation>`.

        Args:
            column (str): \
                The column name.
            min_value (float or None): \
                The minimum value for the column mean.
            max_value (float or None): \
                The maximum value for the column mean.

        Other Parameters:
            result_format (str or None): \
                Which output mode to use: `BOOLEAN_ONLY`, `BASIC`, `COMPLETE`, or `SUMMARY`.
                For more detail, see :ref:`result_format <result_format>`.
            include_config (boolean): \
                If True, then include the expectation config as part of the result object. \
                For more detail, see :ref:`include_config`.
            catch_exceptions (boolean or None): \
                If True, then catch exceptions and include them as part of the result object. \
                For more detail, see :ref:`catch_exceptions`.
            meta (dict or None): \
                A JSON-serializable dictionary (nesting allowed) that will be included in the output without modification. \
                For more detail, see :ref:`meta`.

        Returns:
            A JSON-serializable expectation result object.

            Exact fields vary depending on the values passed to :ref:`result_format <result_format>` and
            :ref:`include_config`, :ref:`catch_exceptions`, and :ref:`meta`.

        Notes:
            These fields in the result object are customized for this expectation:
            ::

                {
                    "observed_value": (float) The true mean for the column
                }

            * min_value and max_value are both inclusive.
            * If min_value is None, then max_value is treated as an upper bound.
            * If max_value is None, then min_value is treated as a lower bound.

        See Also:
            expect_column_median_to_be_between
            expect_column_stdev_to_be_between
        """
        if min_value is None and max_value is None:
            raise ValueError("min_value and max_value cannot both be None")

        if min_value is not None and not isinstance(min_value, (Number)):
            raise ValueError("min_value must be a number")

        if max_value is not None and not isinstance(max_value, (Number)):
            raise ValueError("max_value must be a number")

        col_avg = self.get_column_mean(column)

        # Handle possible missing values
        if col_avg is None:
            return {
                'success': False,
                'result': {
                    'observed_value': col_avg
                }
            }
        else:
            if min_value != None and max_value != None:
                success = (min_value <= col_avg) and (col_avg <= max_value)

            elif min_value == None and max_value != None:
                success = (col_avg <= max_value)

            elif min_value != None and max_value == None:
                success = (min_value <= col_avg)

            return {
                'success': success,
                'result': {
                    'observed_value': col_avg
                }
            }

    @DocInherit
    @MetaDataset.column_aggregate_expectation
    def expect_column_median_to_be_between(
        self,
        column,
        min_value=None,
        max_value=None,
        result_format=None,
        include_config=False,
        catch_exceptions=None,
        meta=None,
    ):
        """Expect the column median to be between a minimum value and a maximum value.

        expect_column_median_to_be_between is a :func:`column_aggregate_expectation <great_expectations.data_asset.dataset.Dataset.column_aggregate_expectation>`.

        Args:
            column (str): \
                The column name.
            min_value (int or None): \
                The minimum value for the column median.
            max_value (int or None): \
                The maximum value for the column median.

        Other Parameters:
            result_format (str or None): \
                Which output mode to use: `BOOLEAN_ONLY`, `BASIC`, `COMPLETE`, or `SUMMARY`.
                For more detail, see :ref:`result_format <result_format>`.
            include_config (boolean): \
                If True, then include the expectation config as part of the result object. \
                For more detail, see :ref:`include_config`.
            catch_exceptions (boolean or None): \
                If True, then catch exceptions and include them as part of the result object. \
                For more detail, see :ref:`catch_exceptions`.
            meta (dict or None): \
                A JSON-serializable dictionary (nesting allowed) that will be included in the output without modification. \
                For more detail, see :ref:`meta`.

        Returns:
            A JSON-serializable expectation result object.

            Exact fields vary depending on the values passed to :ref:`result_format <result_format>` and
            :ref:`include_config`, :ref:`catch_exceptions`, and :ref:`meta`.

        Notes:
            These fields in the result object are customized for this expectation:
            ::

                {
                    "observed_value": (float) The true median for the column
                }

            * min_value and max_value are both inclusive.
            * If min_value is None, then max_value is treated as an upper bound
            * If max_value is None, then min_value is treated as a lower bound

        See Also:
            expect_column_mean_to_be_between
            expect_column_stdev_to_be_between

        """
        if min_value is None and max_value is None:
            raise ValueError("min_value and max_value cannot both be None")

        column_median = self.get_column_median(column)

        if column_median is None:
            return {
                'success': False,
                'result': {
                    'observed_value': None
                }
            }
        else:
            return {
                "success": (
                    ((min_value is None) or (min_value <= column_median)) and
                    ((max_value is None) or (column_median <= max_value))
                ),
                "result": {
                    "observed_value": column_median
                }
            }

    @DocInherit
    @MetaDataset.column_aggregate_expectation
    def expect_column_stdev_to_be_between(self,
                                         column,
                                         min_value=None,
                                         max_value=None,
                                         result_format=None, include_config=False, catch_exceptions=None, meta=None
                                         ):
        """Expect the column standard deviation to be between a minimum value and a maximum value.

        expect_column_stdev_to_be_between is a :func:`column_aggregate_expectation <great_expectations.data_asset.dataset.Dataset.column_aggregate_expectation>`.

        Args:
            column (str): \
                The column name.
            min_value (float or None): \
                The minimum value for the column standard deviation.
            max_value (float or None): \
                The maximum value for the column standard deviation.

        Other Parameters:
            result_format (str or None): \
                Which output mode to use: `BOOLEAN_ONLY`, `BASIC`, `COMPLETE`, or `SUMMARY`.
                For more detail, see :ref:`result_format <result_format>`.
            include_config (boolean): \
                If True, then include the expectation config as part of the result object. \
                For more detail, see :ref:`include_config`.
            catch_exceptions (boolean or None): \
                If True, then catch exceptions and include them as part of the result object. \
                For more detail, see :ref:`catch_exceptions`.
            meta (dict or None): \
                A JSON-serializable dictionary (nesting allowed) that will be included in the output without modification. \
                For more detail, see :ref:`meta`.

        Returns:
            A JSON-serializable expectation result object.

            Exact fields vary depending on the values passed to :ref:`result_format <result_format>` and
            :ref:`include_config`, :ref:`catch_exceptions`, and :ref:`meta`.

        Notes:
            These fields in the result object are customized for this expectation:
            ::

                {
                    "observed_value": (float) The true standard deviation for the column
                }

            * min_value and max_value are both inclusive.
            * If min_value is None, then max_value is treated as an upper bound
            * If max_value is None, then min_value is treated as a lower bound

        See Also:
            expect_column_mean_to_be_between
            expect_column_median_to_be_between
        """
        if min_value is None and max_value is None:
            raise ValueError("min_value and max_value cannot both be None")

        column_stdev = self.get_column_stdev(column)

        return {
            "success": (
                ((min_value is None) or (min_value <= column_stdev)) and
                ((max_value is None) or (column_stdev <= max_value))
            ),
            "result": {
                "observed_value": column_stdev
            }
        }

    @DocInherit
    @MetaDataset.column_aggregate_expectation
    def expect_column_unique_value_count_to_be_between(
        self,
        column,
        min_value=None,
        max_value=None,
        result_format=None,
        include_config=False,
        catch_exceptions=None,
        meta=None,
    ):
        """Expect the number of unique values to be between a minimum value and a maximum value.

        expect_column_unique_value_count_to_be_between is a :func:`column_aggregate_expectation <great_expectations.data_asset.dataset.Dataset.column_aggregate_expectation>`.

        Args:
            column (str): \
                The column name.
            min_value (int or None): \
                The minimum number of unique values allowed.
            max_value (int or None): \
                The maximum number of unique values allowed.

        Other Parameters:
            result_format (str or None): \
                Which output mode to use: `BOOLEAN_ONLY`, `BASIC`, `COMPLETE`, or `SUMMARY`.
                For more detail, see :ref:`result_format <result_format>`.
            include_config (boolean): \
                If True, then include the expectation config as part of the result object. \
                For more detail, see :ref:`include_config`.
            catch_exceptions (boolean or None): \
                If True, then catch exceptions and include them as part of the result object. \
                For more detail, see :ref:`catch_exceptions`.
            meta (dict or None): \
                A JSON-serializable dictionary (nesting allowed) that will be included in the output without modification. \
                For more detail, see :ref:`meta`.

        Returns:
            A JSON-serializable expectation result object.

            Exact fields vary depending on the values passed to :ref:`result_format <result_format>` and
            :ref:`include_config`, :ref:`catch_exceptions`, and :ref:`meta`.

        Notes:
            These fields in the result object are customized for this expectation:
            ::

                {
                    "observed_value": (int) The number of unique values in the column
                }

            * min_value and max_value are both inclusive.
            * If min_value is None, then max_value is treated as an upper bound
            * If max_value is None, then min_value is treated as a lower bound

        See Also:
            expect_column_proportion_of_unique_values_to_be_between
        """
        if min_value is None and max_value is None:
            raise ValueError("min_value and max_value cannot both be None")

        unique_value_count = self.get_column_unique_count(column)

        # Handle possible missing values
        if unique_value_count is None:
            return {
                'success': False,
                'result': {
                    'observed_value': unique_value_count
                }
            }
        else:
            return {
                "success": (
                    ((min_value is None) or (min_value <= unique_value_count)) and
                    ((max_value is None) or (unique_value_count <= max_value))
                ),
                "result": {
                    "observed_value": unique_value_count
                }
            }

    @DocInherit
    @MetaDataset.column_aggregate_expectation
    def expect_column_proportion_of_unique_values_to_be_between(
        self,
        column,
        min_value=0,
        max_value=1,
        result_format=None,
        include_config=False,
        catch_exceptions=None,
        meta=None,
    ):
        """Expect the proportion of unique values to be between a minimum value and a maximum value.

        For example, in a column containing [1, 2, 2, 3, 3, 3, 4, 4, 4, 4], there are 4 unique values and 10 total \
        values for a proportion of 0.4.

        Args:
            column (str): \
                The column name.
            min_value (float or None): \
                The minimum proportion of unique values. (Proportions are on the range 0 to 1)
            max_value (float or None): \
                The maximum proportion of unique values. (Proportions are on the range 0 to 1)

        expect_column_unique_value_count_to_be_between is a :func:`column_aggregate_expectation <great_expectations.data_asset.dataset.Dataset.column_aggregate_expectation>`.

        Other Parameters:
            result_format (str or None): \
                Which output mode to use: `BOOLEAN_ONLY`, `BASIC`, `COMPLETE`, or `SUMMARY`.
                For more detail, see :ref:`result_format <result_format>`.
            include_config (boolean): \
                If True, then include the expectation config as part of the result object. \
                For more detail, see :ref:`include_config`.
            catch_exceptions (boolean or None): \
                If True, then catch exceptions and include them as part of the result object. \
                For more detail, see :ref:`catch_exceptions`.
            meta (dict or None): \
                A JSON-serializable dictionary (nesting allowed) that will be included in the output without modification. \
                For more detail, see :ref:`meta`.

        Returns:
            A JSON-serializable expectation result object.

            Exact fields vary depending on the values passed to :ref:`result_format <result_format>` and
            :ref:`include_config`, :ref:`catch_exceptions`, and :ref:`meta`.

        Notes:
            These fields in the result object are customized for this expectation:
            ::

                {
                    "observed_value": (float) The proportion of unique values in the column
                }

            * min_value and max_value are both inclusive.
            * If min_value is None, then max_value is treated as an upper bound
            * If max_value is None, then min_value is treated as a lower bound

        See Also:
            expect_column_unique_value_count_to_be_between
        """
        if min_value is None and max_value is None:
            raise ValueError("min_value and max_value cannot both be None")

        unique_value_count = self.get_column_unique_count(column)
        total_value_count = self.get_column_nonnull_count(column)

        if total_value_count > 0:
            proportion_unique = float(unique_value_count) / total_value_count
        else:
            proportion_unique = None

        return {
            "success": (
                ((min_value is None) or (min_value <= proportion_unique)) and
                ((max_value is None) or (proportion_unique <= max_value))
            ),
            "result": {
                "observed_value": proportion_unique
            }
        }

    @DocInherit
    @MetaDataset.column_aggregate_expectation
    def expect_column_most_common_value_to_be_in_set(
        self,
        column,
        value_set,
        ties_okay=None,
        result_format=None,
        include_config=False,
        catch_exceptions=None,
        meta=None,
    ):
        """Expect the most common value to be within the designated value set

        expect_column_most_common_value_to_be_in_set is a :func:`column_aggregate_expectation <great_expectations.data_asset.dataset.Dataset.column_aggregate_expectation>`.

        Args:
            column (str): \
                The column name
            value_set (set-like): \
                A list of potential values to match

        Keyword Args:
            ties_okay (boolean or None): \
                If True, then the expectation will still succeed if values outside the designated set are as common (but not more common) than designated values

        Other Parameters:
            result_format (str or None): \
                Which output mode to use: `BOOLEAN_ONLY`, `BASIC`, `COMPLETE`, or `SUMMARY`.
                For more detail, see :ref:`result_format <result_format>`.
            include_config (boolean): \
                If True, then include the expectation config as part of the result object. \
                For more detail, see :ref:`include_config`.
            catch_exceptions (boolean or None): \
                If True, then catch exceptions and include them as part of the result object. \
                For more detail, see :ref:`catch_exceptions`.
            meta (dict or None): \
                A JSON-serializable dictionary (nesting allowed) that will be included in the output without modification. \
                For more detail, see :ref:`meta`.

        Returns:
            A JSON-serializable expectation result object.

            Exact fields vary depending on the values passed to :ref:`result_format <result_format>` and
            :ref:`include_config`, :ref:`catch_exceptions`, and :ref:`meta`.

        Notes:
            These fields in the result object are customized for this expectation:
            ::

                {
                    "observed_value": (list) The most common values in the column
                }

            `observed_value` contains a list of the most common values.
            Often, this will just be a single element. But if there's a tie for most common among multiple values,
            `observed_value` will contain a single copy of each most common value.

        """
        mode_list = self.get_column_modes(column)
        intersection_count = len(set(value_set).intersection(mode_list))

        if ties_okay:
            success = intersection_count > 0
        else:
            success = len(mode_list) == 1 and intersection_count == 1

        return {
            'success': success,
            'result': {
                'observed_value': mode_list
            }
        }

    @DocInherit
    @MetaDataset.column_aggregate_expectation
    def expect_column_sum_to_be_between(
        self,
        column,
        min_value=None,
        max_value=None,
        result_format=None,
        include_config=False,
        catch_exceptions=None,
        meta=None,
    ):
        """Expect the column to sum to be between an min and max value

        expect_column_sum_to_be_between is a :func:`column_aggregate_expectation <great_expectations.data_asset.dataset.Dataset.column_aggregate_expectation>`.

        Args:
            column (str): \
                The column name
            min_value (comparable type or None): \
                The minimum number of unique values allowed.
            max_value (comparable type or None): \
                The maximum number of unique values allowed.

        Other Parameters:
            result_format (str or None): \
                Which output mode to use: `BOOLEAN_ONLY`, `BASIC`, `COMPLETE`, or `SUMMARY`.
                For more detail, see :ref:`result_format <result_format>`.
            include_config (boolean): \
                If True, then include the expectation config as part of the result object. \
                For more detail, see :ref:`include_config`.
            catch_exceptions (boolean or None): \
                If True, then catch exceptions and include them as part of the result object. \
                For more detail, see :ref:`catch_exceptions`.
            meta (dict or None): \
                A JSON-serializable dictionary (nesting allowed) that will be included in the output without modification. \
                For more detail, see :ref:`meta`.

        Returns:
            A JSON-serializable expectation result object.

            Exact fields vary depending on the values passed to :ref:`result_format <result_format>` and
            :ref:`include_config`, :ref:`catch_exceptions`, and :ref:`meta`.

        Notes:
            These fields in the result object are customized for this expectation:
            ::

                {
                    "observed_value": (list) The actual column sum
                }


            * min_value and max_value are both inclusive.
            * If min_value is None, then max_value is treated as an upper bound
            * If max_value is None, then min_value is treated as a lower bound

        """
        # TODO check for column type
        if min_value is None and max_value is None:
            raise ValueError("min_value and max_value cannot both be None")

        col_sum = self.get_column_sum(column)

        # Handle possible missing values
        if col_sum is None:
            return {
                'success': False,
                'result': {
                    'observed_value': col_sum
                }
            }
        else:
            if min_value is not None and max_value is not None:
                success = (min_value <= col_sum) and (col_sum <= max_value)

            elif min_value is None and max_value is not None:
                success = (col_sum <= max_value)

            elif min_value is not None and max_value is None:
                success = (min_value <= col_sum)

            return {
                'success': success,
                'result': {
                    'observed_value': col_sum
                }
            }

    @DocInherit
    @MetaDataset.column_aggregate_expectation
    def expect_column_min_to_be_between(
        self,
        column,
        min_value=None,
        max_value=None,
        parse_strings_as_datetimes=False,
        output_strftime_format=None,
        result_format=None,
        include_config=False,
        catch_exceptions=None,
        meta=None,
    ):
        """Expect the column to sum to be between an min and max value

        expect_column_min_to_be_between is a :func:`column_aggregate_expectation <great_expectations.data_asset.dataset.Dataset.column_aggregate_expectation>`.

        Args:
            column (str): \
                The column name
            min_value (comparable type or None): \
                The minimum number of unique values allowed.
            max_value (comparable type or None): \
                The maximum number of unique values allowed.

        Keyword Args:
            parse_strings_as_datetimes (Boolean or None): \
                If True, parse min_value, max_values, and all non-null column values to datetimes before making comparisons.
            output_strftime_format (str or None): \
                A valid strfime format for datetime output. Only used if parse_strings_as_datetimes=True.

        Other Parameters:
            result_format (str or None): \
                Which output mode to use: `BOOLEAN_ONLY`, `BASIC`, `COMPLETE`, or `SUMMARY`.
                For more detail, see :ref:`result_format <result_format>`.
            include_config (boolean): \
                If True, then include the expectation config as part of the result object. \
                For more detail, see :ref:`include_config`.
            catch_exceptions (boolean or None): \
                If True, then catch exceptions and include them as part of the result object. \
                For more detail, see :ref:`catch_exceptions`.
            meta (dict or None): \
                A JSON-serializable dictionary (nesting allowed) that will be included in the output without modification. \
                For more detail, see :ref:`meta`.

        Returns:
            A JSON-serializable expectation result object.

            Exact fields vary depending on the values passed to :ref:`result_format <result_format>` and
            :ref:`include_config`, :ref:`catch_exceptions`, and :ref:`meta`.

        Notes:
            These fields in the result object are customized for this expectation:
            ::

                {
                    "observed_value": (list) The actual column min
                }


            * min_value and max_value are both inclusive.
            * If min_value is None, then max_value is treated as an upper bound
            * If max_value is None, then min_value is treated as a lower bound

        """
        if min_value is None and max_value is None:
            raise ValueError("min_value and max_value cannot both be None")

        if parse_strings_as_datetimes:
            if min_value:
                min_value = parse(min_value)
            if max_value:
                max_value = parse(max_value)

        col_min = self.get_column_min(column, parse_strings_as_datetimes)

        if col_min is None:
            success = False
        elif min_value is not None and max_value is not None:
            success = (min_value <= col_min) and (col_min <= max_value)
        elif min_value is None and max_value is not None:
            success = (col_min <= max_value)
        elif min_value is not None and max_value is None:
            success = (min_value <= col_min)

        if parse_strings_as_datetimes:
            if output_strftime_format:
                col_min = datetime.strftime(col_min, output_strftime_format)
            else:
                col_min = str(col_min)
        return {
            'success': success,
            'result': {
                'observed_value': col_min
            }
        }

    @DocInherit
    @MetaDataset.column_aggregate_expectation
    def expect_column_max_to_be_between(
        self,
        column,
        min_value=None,
        max_value=None,
        parse_strings_as_datetimes=False,
        output_strftime_format=None,
        result_format=None,
        include_config=False,
        catch_exceptions=None,
        meta=None,
    ):
        """Expect the column max to be between an min and max value

        expect_column_max_to_be_between is a :func:`column_aggregate_expectation <great_expectations.data_asset.dataset.Dataset.column_aggregate_expectation>`.

        Args:
            column (str): \
                The column name
            min_value (comparable type or None): \
                The minimum number of unique values allowed.
            max_value (comparable type or None): \
                The maximum number of unique values allowed.

        Keyword Args:
            parse_strings_as_datetimes (Boolean or None): \
                If True, parse min_value, max_values, and all non-null column values to datetimes before making comparisons.
            output_strftime_format (str or None): \
                A valid strfime format for datetime output. Only used if parse_strings_as_datetimes=True.

        Other Parameters:
            result_format (str or None): \
                Which output mode to use: `BOOLEAN_ONLY`, `BASIC`, `COMPLETE`, or `SUMMARY`.
                For more detail, see :ref:`result_format <result_format>`.
            include_config (boolean): \
                If True, then include the expectation config as part of the result object. \
                For more detail, see :ref:`include_config`.
            catch_exceptions (boolean or None): \
                If True, then catch exceptions and include them as part of the result object. \
                For more detail, see :ref:`catch_exceptions`.
            meta (dict or None): \
                A JSON-serializable dictionary (nesting allowed) that will be included in the output without modification. \
                For more detail, see :ref:`meta`.

        Returns:
            A JSON-serializable expectation result object.

            Exact fields vary depending on the values passed to :ref:`result_format <result_format>` and
            :ref:`include_config`, :ref:`catch_exceptions`, and :ref:`meta`.

        Notes:
            These fields in the result object are customized for this expectation:
            ::

                {
                    "observed_value": (list) The actual column max
                }


            * min_value and max_value are both inclusive.
            * If min_value is None, then max_value is treated as an upper bound
            * If max_value is None, then min_value is treated as a lower bound

        """
        # TODO spark tests
        if min_value is None and max_value is None:
            raise ValueError("min_value and max_value cannot both be None")

        if parse_strings_as_datetimes:
            if min_value:
                min_value = parse(min_value)
            if max_value:
                max_value = parse(max_value)

        col_max = self.get_column_max(column, parse_strings_as_datetimes)

        if col_max is None:
            success = False
        elif min_value is not None and max_value is not None:
            success = (min_value <= col_max) and (col_max <= max_value)
        elif min_value is None and max_value is not None:
            success = (col_max <= max_value)
        elif min_value is not None and max_value is None:
            success = (min_value <= col_max)

        if parse_strings_as_datetimes:
            if output_strftime_format:
                col_max = datetime.strftime(col_max, output_strftime_format)
            else:
                col_max = str(col_max)

        return {
            "success": success,
            "result": {
                "observed_value": col_max
            }
        }

    # Distributional expectations
    @DocInherit
    @MetaDataset.column_aggregate_expectation
    def expect_column_chisquare_test_p_value_to_be_greater_than(
        self,
        column,
        partition_object=None,
        p=0.05,
        tail_weight_holdout=0,
        result_format=None,
        include_config=False,
        catch_exceptions=None,
        meta=None,
    ):
        """Expect column values to be distributed similarly to the provided categorical partition. \

        This expectation compares categorical distributions using a Chi-squared test. \
        It returns `success=True` if values in the column match the distribution of the provided partition.

        expect_column_chisquare_test_p_value_to_be_greater_than is a :func:`column_aggregate_expectation <great_expectations.data_asset.dataset.Dataset.column_aggregate_expectation>`.

        Args:
            column (str): \
                The column name.
            partition_object (dict): \
                The expected partition object (see :ref:`partition_object`).
            p (float): \
                The p-value threshold for rejecting the null hypothesis of the Chi-Squared test.\
                For values below the specified threshold, the expectation will return `success=False`,\
                rejecting the null hypothesis that the distributions are the same.\
                Defaults to 0.05.

        Keyword Args:
            tail_weight_holdout (float between 0 and 1 or None): \
                The amount of weight to split uniformly between values observed in the data but not present in the \
                provided partition. tail_weight_holdout provides a mechanism to make the test less strict by \
                assigning positive weights to unknown values observed in the data that are not present in the \
                partition.

        Other Parameters:
            result_format (str or None): \
                Which output mode to use: `BOOLEAN_ONLY`, `BASIC`, `COMPLETE`, or `SUMMARY`.
                For more detail, see :ref:`result_format <result_format>`.
            include_config (boolean): \
                If True, then include the expectation config as part of the result object. \
                For more detail, see :ref:`include_config`.
            catch_exceptions (boolean or None): \
                If True, then catch exceptions and include them as part of the result object. \
                For more detail, see :ref:`catch_exceptions`.
            meta (dict or None): \
                A JSON-serializable dictionary (nesting allowed) that will be included in the output without modification. \
                For more detail, see :ref:`meta`.

        Returns:
            A JSON-serializable expectation result object.

            Exact fields vary depending on the values passed to :ref:`result_format <result_format>` and
            :ref:`include_config`, :ref:`catch_exceptions`, and :ref:`meta`.

        Notes:
            These fields in the result object are customized for this expectation:
            ::

                {
                    "observed_value": (float) The true p-value of the Chi-squared test
                    "details": {
                        "observed_partition" (dict):
                            The partition observed in the data.
                        "expected_partition" (dict):
                            The partition expected from the data, after including tail_weight_holdout
                    }
                }
        """
        if not is_valid_categorical_partition_object(partition_object):
            raise ValueError("Invalid partition object.")

        observed_frequencies = self.get_column_value_counts(column)
        # Convert to Series object to allow joining on index values
        expected_column = pd.Series(
            partition_object['weights'], index=partition_object['values'], name='expected') * self.get_column_nonnull_count(column)
        # Join along the indices to allow proper comparison of both types of possible missing values
        # test_df = pd.concat([expected_column, observed_frequencies], axis=1, sort=True) # Sort parameter not available before pandas 0.23.0
        test_df = pd.concat([expected_column, observed_frequencies], axis=1)

        na_counts = test_df.isnull().sum()

        # Handle NaN: if we expected something that's not there, it's just not there.
        test_df[column] = test_df[column].fillna(0)
        # Handle NaN: if something's there that was not expected, substitute the relevant value for tail_weight_holdout
        if na_counts['expected'] > 0:
            # Scale existing expected values
            test_df['expected'] = test_df['expected'] * \
                (1 - tail_weight_holdout)
            # Fill NAs with holdout.
            test_df['expected'] = test_df['expected'].fillna(
                len(column) * (tail_weight_holdout / na_counts['expected']))

        test_result = stats.chisquare(
            test_df[column], test_df['expected'])[1]

        return {
            "success": test_result > p,
            "result": {
                "observed_value": test_result,
                "details": {
                    "observed_partition": {
                        "values": test_df.index.tolist(),
                        "weights": test_df[column].tolist()
                    },
                    "expected_partition": {
                        "values": test_df.index.tolist(),
                        "weights": test_df['expected'].tolist()
                    }
                }
            }
        }

    def expect_column_bootstrapped_ks_test_p_value_to_be_greater_than(self,
                                                                      column,
                                                                      partition_object=None,
                                                                      p=0.05,
                                                                      bootstrap_samples=None,
                                                                      bootstrap_sample_size=None,
                                                                      result_format=None, include_config=False, catch_exceptions=None, meta=None
                                                                      ):
        """Expect column values to be distributed similarly to the provided continuous partition. This expectation \
        compares continuous distributions using a bootstrapped Kolmogorov-Smirnov test. It returns `success=True` if \
        values in the column match the distribution of the provided partition.

        The expected cumulative density function (CDF) is constructed as a linear interpolation between the bins, \
        using the provided weights. Consequently the test expects a piecewise uniform distribution using the bins from \
        the provided partition object.

        expect_column_bootstrapped_ks_test_p_value_to_be_greater_than is a :func:`column_aggregate_expectation <great_expectations.data_asset.dataset.Dataset.column_aggregate_expectation>`.

        Args:
            column (str): \
                The column name.
            partition_object (dict): \
                The expected partition object (see :ref:`partition_object`).
            p (float): \
                The p-value threshold for the Kolmogorov-Smirnov test.
                For values below the specified threshold the expectation will return `success=False`, rejecting the \
                null hypothesis that the distributions are the same. \
                Defaults to 0.05.

        Keyword Args:
            bootstrap_samples (int): \
                The number bootstrap rounds. Defaults to 1000.
            bootstrap_sample_size (int): \
                The number of samples to take from the column for each bootstrap. A larger sample will increase the \
                specificity of the test. Defaults to 2 * len(partition_object['weights'])

        Other Parameters:
            result_format (str or None): \
                Which output mode to use: `BOOLEAN_ONLY`, `BASIC`, `COMPLETE`, or `SUMMARY`.
                For more detail, see :ref:`result_format <result_format>`.
            include_config (boolean): \
                If True, then include the expectation config as part of the result object. \
                For more detail, see :ref:`include_config`.
            catch_exceptions (boolean or None): \
                If True, then catch exceptions and include them as part of the result object. \
                For more detail, see :ref:`catch_exceptions`.
            meta (dict or None): \
                A JSON-serializable dictionary (nesting allowed) that will be included in the output without modification. \
                For more detail, see :ref:`meta`.

        Returns:
            A JSON-serializable expectation result object.

            Exact fields vary depending on the values passed to :ref:`result_format <result_format>` and
            :ref:`include_config`, :ref:`catch_exceptions`, and :ref:`meta`.

        Notes:
            These fields in the result object are customized for this expectation:
            ::

                {
                    "observed_value": (float) The true p-value of the KS test
                    "details": {
                        "bootstrap_samples": The number of bootstrap rounds used
                        "bootstrap_sample_size": The number of samples taken from
                            the column in each bootstrap round
                        "observed_cdf": The cumulative density function observed
                            in the data, a dict containing 'x' values and cdf_values
                            (suitable for plotting)
                        "expected_cdf" (dict):
                            The cumulative density function expected based on the
                            partition object, a dict containing 'x' values and
                            cdf_values (suitable for plotting)
                        "observed_partition" (dict):
                            The partition observed on the data, using the provided
                            bins but also expanding from min(column) to max(column)
                        "expected_partition" (dict):
                            The partition expected from the data. For KS test,
                            this will always be the partition_object parameter
                    }
                }

        """
        raise NotImplementedError

    @DocInherit
    @MetaDataset.column_aggregate_expectation
    def expect_column_kl_divergence_to_be_less_than(
        self,
        column,
        partition_object=None,
        threshold=None,
        tail_weight_holdout=0,
        internal_weight_holdout=0,
        result_format=None,
        include_config=False,
        catch_exceptions=None,
        meta=None,
    ):
        """Expect the Kulback-Leibler (KL) divergence (relative entropy) of the specified column with respect to the \
        partition object to be lower than the provided threshold.

        KL divergence compares two distributions. The higher the divergence value (relative entropy), the larger the \
        difference between the two distributions. A relative entropy of zero indicates that the data are \
        distributed identically, `when binned according to the provided partition`.

        In many practical contexts, choosing a value between 0.5 and 1 will provide a useful test.

        This expectation works on both categorical and continuous partitions. See notes below for details.

        expect_column_kl_divergence_to_be_less_than is a :func:`column_aggregate_expectation <great_expectations.data_asset.dataset.Dataset.column_aggregate_expectation>`.

        Args:
            column (str): \
                The column name.
            partition_object (dict): \
                The expected partition object (see :ref:`partition_object`).
            threshold (float): \
                The maximum KL divergence to for which to return `success=True`. If KL divergence is larger than the\
                provided threshold, the test will return `success=False`.

        Keyword Args:
            internal_weight_holdout (float between 0 and 1 or None): \
                The amount of weight to split uniformly among zero-weighted partition bins. internal_weight_holdout \
                provides a mechanims to make the test less strict by assigning positive weights to values observed in \
                the data for which the partition explicitly expected zero weight. With no internal_weight_holdout, \
                any value observed in such a region will cause KL divergence to rise to +Infinity.\
                Defaults to 0.
            tail_weight_holdout (float between 0 and 1 or None): \
                The amount of weight to add to the tails of the histogram. Tail weight holdout is split evenly between\
                (-Infinity, min(partition_object['bins'])) and (max(partition_object['bins']), +Infinity). \
                tail_weight_holdout provides a mechanism to make the test less strict by assigning positive weights to \
                values observed in the data that are not present in the partition. With no tail_weight_holdout, \
                any value observed outside the provided partition_object will cause KL divergence to rise to +Infinity.\
                Defaults to 0.

        Other Parameters:
            result_format (str or None): \
                Which output mode to use: `BOOLEAN_ONLY`, `BASIC`, `COMPLETE`, or `SUMMARY`.
                For more detail, see :ref:`result_format <result_format>`.
            include_config (boolean): \
                If True, then include the expectation config as part of the result object. \
                For more detail, see :ref:`include_config`.
            catch_exceptions (boolean or None): \
                If True, then catch exceptions and include them as part of the result object. \
                For more detail, see :ref:`catch_exceptions`.
            meta (dict or None): \
                A JSON-serializable dictionary (nesting allowed) that will be included in the output without modification. \
                For more detail, see :ref:`meta`.

        Returns:
            A JSON-serializable expectation result object.

            Exact fields vary depending on the values passed to :ref:`result_format <result_format>` and
            :ref:`include_config`, :ref:`catch_exceptions`, and :ref:`meta`.

        Notes:
            These fields in the result object are customized for this expectation:
            ::

                {
                  "observed_value": (float) The true KL divergence (relative entropy) or None if the value is calculated \
                  as infinity, -infinity, or NaN
                  "details": {
                    "observed_partition": (dict) The partition observed in the data
                    "expected_partition": (dict) The partition against which the data were compared,
                                            after applying specified weight holdouts.
                  }
                }

            If the partition_object is categorical, this expectation will expect the values in column to also be \
            categorical.

                * If the column includes values that are not present in the partition, the tail_weight_holdout will be \
                equally split among those values, providing a mechanism to weaken the strictness of the expectation \
                (otherwise, relative entropy would immediately go to infinity).
                * If the partition includes values that are not present in the column, the test will simply include \
                zero weight for that value.

            If the partition_object is continuous, this expectation will discretize the values in the column according \
            to the bins specified in the partition_object, and apply the test to the resulting distribution.

                * The internal_weight_holdout and tail_weight_holdout parameters provide a mechanism to weaken the \
                expectation, since an expected weight of zero would drive relative entropy to be infinite if any data \
                are observed in that interval.
                * If internal_weight_holdout is specified, that value will be distributed equally among any intervals \
                with weight zero in the partition_object.
                * If tail_weight_holdout is specified, that value will be appended to the tails of the bins \
                ((-Infinity, min(bins)) and (max(bins), Infinity).

          If relative entropy/kl divergence goes to infinity for any of the reasons mentioned above, the observed value\
          will be set to None. This is because inf, -inf, Nan, are not json serializable and cause some json parsers to\
          crash when encountered. The python None token will be serialized to null in json. 

        See also:
            expect_column_chisquare_test_p_value_to_be_greater_than
            expect_column_bootstrapped_ks_test_p_value_to_be_greater_than

        """
        if not is_valid_partition_object(partition_object):
            raise ValueError("Invalid partition object.")

        if (not isinstance(threshold, (int, float))) or (threshold < 0):
            raise ValueError(
                "Threshold must be specified, greater than or equal to zero.")

        if (not isinstance(tail_weight_holdout, (int, float))) or (tail_weight_holdout < 0) or (tail_weight_holdout > 1):
            raise ValueError(
                "tail_weight_holdout must be between zero and one.")

        if (not isinstance(internal_weight_holdout, (int, float))) or (internal_weight_holdout < 0) or (internal_weight_holdout > 1):
            raise ValueError(
                "internal_weight_holdout must be between zero and one.")
            
        if(tail_weight_holdout != 0 and "tail_weights" in partition_object):
            raise ValueError(
                "tail_weight_holdout must be 0 when using tail_weights in partition object")

        # TODO: add checks for duplicate values in is_valid_categorical_partition_object
        if is_valid_categorical_partition_object(partition_object):
            if internal_weight_holdout > 0:
                raise ValueError(
                    "Internal weight holdout cannot be used for discrete data.")

            # Data are expected to be discrete, use value_counts
            observed_weights = self.get_column_value_counts(column) / len(column)
            expected_weights = pd.Series(
                partition_object['weights'], index=partition_object['values'], name='expected')
            # test_df = pd.concat([expected_weights, observed_weights], axis=1, sort=True) # Sort not available before pandas 0.23.0
            test_df = pd.concat([expected_weights, observed_weights], axis=1)

            na_counts = test_df.isnull().sum()

            # Handle NaN: if we expected something that's not there, it's just not there.
            pk = test_df[column].fillna(0)
            # Handle NaN: if something's there that was not expected, substitute the relevant value for tail_weight_holdout
            if na_counts['expected'] > 0:
                # Scale existing expected values
                test_df['expected'] = test_df['expected'] * \
                    (1 - tail_weight_holdout)
                # Fill NAs with holdout.
                qk = test_df['expected'].fillna(
                    tail_weight_holdout / na_counts['expected'])
            else:
                qk = test_df['expected']

            kl_divergence = stats.entropy(pk, qk)

            if(np.isinf(kl_divergence) or np.isnan(kl_divergence)):
                observed_value = None
            else:
                observed_value = kl_divergence

            return_obj = {
                "success": kl_divergence <= threshold,
                "result": {
                    "observed_value": observed_value,
                    "details": {
                        "observed_partition": {
                            "values": test_df.index.tolist(),
                            "weights": pk.tolist()
                        },
                        "expected_partition": {
                            "values": test_df.index.tolist(),
                            "weights": qk.tolist()
                        }
                    }
                }
            }

        else:
            # Data are expected to be continuous; discretize first
            # Build the histogram first using expected bins so that the largest bin is >=
            hist = np.array(self._get_column_hist(column, partition_object['bins']))
            # np.histogram(column, partition_object['bins'], density=False)
            bin_edges = partition_object['bins']
            # Add in the frequencies observed above or below the provided partition
            # below_partition = len(np.where(column < partition_object['bins'][0])[0])
            # above_partition = len(np.where(column > partition_object['bins'][-1])[0])
            below_partition = self._get_column_count_in_range(column, max_val=partition_object['bins'][0], max_strictly=True)
            above_partition = self._get_column_count_in_range(column, min_val=partition_object['bins'][-1], min_strictly=True)

            #Observed Weights is just the histogram values divided by the total number of observations
            observed_weights = np.array(hist) / len(column)

            #Adjust expected_weights to account for tail_weight and internal_weight
            expected_weights = np.array(
                partition_object['weights']) * (1 - tail_weight_holdout - internal_weight_holdout)

            # Assign internal weight holdout values if applicable
            if internal_weight_holdout > 0:
                zero_count = len(expected_weights) - \
                    np.count_nonzero(expected_weights)
                if zero_count > 0:
                    for index, value in enumerate(expected_weights):
                        if value == 0:
                            expected_weights[index] = internal_weight_holdout / zero_count
        
            # Assign tail weight holdout if applicable
            # We need to check cases to only add tail weight holdout if it makes sense based on the provided partition.
            if (partition_object['bins'][0] == -np.inf) and (partition_object['bins'][-1]) == np.inf:
                if tail_weight_holdout > 0:
                    raise ValueError("tail_weight_holdout cannot be used for partitions with infinite endpoints.")
                if "tail_weights" in partition_object:
                    raise ValueError("There can be no tail weights for partitions with one or both endpoints at infinity")
                expected_bins = partition_object['bins'][1:-1] #Remove -inf and inf
                
                comb_expected_weights=expected_weights
                expected_tail_weights=np.concatenate(([expected_weights[0]],[expected_weights[-1]])) #Set aside tail weights
                expected_weights=expected_weights[1:-1] #Remove tail weights
                
                comb_observed_weights=observed_weights
                observed_tail_weights=np.concatenate(([observed_weights[0]],[observed_weights[-1]])) #Set aside tail weights
                observed_weights=observed_weights[1:-1] #Remove tail weights
                
                
            elif (partition_object['bins'][0] == -np.inf):
                
                if "tail_weights" in partition_object:
                    raise ValueError("There can be no tail weights for partitions with one or both endpoints at infinity")
                
                expected_bins = partition_object['bins'][1:] #Remove -inf
                
                comb_expected_weights=np.concatenate((expected_weights,[tail_weight_holdout]))
                expected_tail_weights=np.concatenate(([expected_weights[0]],[tail_weight_holdout])) #Set aside left tail weight and holdout
                expected_weights = expected_weights[1:] #Remove left tail weight from main expected_weights
                
                comb_observed_weights=np.concatenate((observed_weights,[above_partition/len(column)]))
                observed_tail_weights=np.concatenate(([observed_weights[0]],[above_partition/len(column)])) #Set aside left tail weight and above parition weight
                observed_weights=observed_weights[1:] #Remove left tail weight from main observed_weights
        
            elif (partition_object['bins'][-1] == np.inf):
                
                if "tail_weights" in partition_object:
                    raise ValueError("There can be no tail weights for partitions with one or both endpoints at infinity")
                
                expected_bins = partition_object['bins'][:-1] #Remove inf
                
                comb_expected_weights=np.concatenate(([tail_weight_holdout],expected_weights))
                expected_tail_weights=np.concatenate(([tail_weight_holdout],[expected_weights[-1]]))  #Set aside right tail weight and holdout
                expected_weights = expected_weights[:-1] #Remove right tail weight from main expected_weights
                
                comb_observed_weights=np.concatenate(([below_partition/len(column)],observed_weights))
                observed_tail_weights=np.concatenate(([below_partition/len(column)],[observed_weights[-1]])) #Set aside right tail weight and below partition weight
                observed_weights=observed_weights[:-1] #Remove right tail weight from main observed_weights
            else:
                
                expected_bins = partition_object['bins'] #No need to remove -inf or inf
                
                if "tail_weights" in partition_object:
                    tail_weights=partition_object["tail_weights"]
                    comb_expected_weights=np.concatenate(([tail_weights[0]],expected_weights,[tail_weights[1]])) #Tack on tail weights
                    expected_tail_weights=tail_weights #Tail weights are just tail_weights
                comb_expected_weights=np.concatenate(([tail_weight_holdout / 2],expected_weights,[tail_weight_holdout / 2]))
                expected_tail_weights=np.concatenate(([tail_weight_holdout / 2],[tail_weight_holdout / 2])) #Tail weights are just tail_weight holdout divided eaually to both tails
                
                comb_observed_weights=np.concatenate(([below_partition/len(column)],observed_weights, [above_partition/len(column)]))
                observed_tail_weights=np.concatenate(([below_partition],[above_partition]))/len(column) #Tail weights are just the counts on either side of the partition
                #Main expected_weights and main observered weights had no tail_weights, so nothing needs to be removed.
        
     
            kl_divergence = stats.entropy(comb_observed_weights, comb_expected_weights) 
            
            if(np.isinf(kl_divergence) or np.isnan(kl_divergence)):
                observed_value = None
            else:
                observed_value = kl_divergence

            return_obj = {
                    "success": kl_divergence <= threshold,
                    "result": {
                        "observed_value": observed_value,
                        "details": {
                            "observed_partition": {
                                # return expected_bins, since we used those bins to compute the observed_weights
                                "bins": expected_bins,
                                "weights": observed_weights.tolist(),
                                "tail_weights":observed_tail_weights.tolist()
                            },
                            "expected_partition": {
                                "bins": expected_bins,
                                "weights": expected_weights.tolist(),
                                "tail_weights":expected_tail_weights.tolist()
                            }
                        }
                    }
                }
                
        return return_obj

    ### Column pairs ###

    def expect_column_pair_values_to_be_equal(self,
                                              column_A,
                                              column_B,
                                              ignore_row_if="both_values_are_missing",
                                              result_format=None, include_config=False, catch_exceptions=None, meta=None
                                              ):
        """
        Expect the values in column A to be the same as column B.

        Args:
            column_A (str): The first column name
            column_B (str): The second column name

        Keyword Args:
            ignore_row_if (str): "both_values_are_missing", "either_value_is_missing", "neither"

        Other Parameters:
            result_format (str or None): \
                Which output mode to use: `BOOLEAN_ONLY`, `BASIC`, `COMPLETE`, or `SUMMARY`.
                For more detail, see :ref:`result_format <result_format>`.
            include_config (boolean): \
                If True, then include the expectation config as part of the result object. \
                For more detail, see :ref:`include_config`.
            catch_exceptions (boolean or None): \
                If True, then catch exceptions and include them as part of the result object. \
                For more detail, see :ref:`catch_exceptions`.
            meta (dict or None): \
                A JSON-serializable dictionary (nesting allowed) that will be included in the output without modification. \
                For more detail, see :ref:`meta`.

        Returns:
            A JSON-serializable expectation result object.

            Exact fields vary depending on the values passed to :ref:`result_format <result_format>` and
            :ref:`include_config`, :ref:`catch_exceptions`, and :ref:`meta`.

        """
        raise NotImplementedError

    def expect_column_pair_values_A_to_be_greater_than_B(self,
                                                         column_A,
                                                         column_B,
                                                         or_equal=None,
                                                         parse_strings_as_datetimes=False,
                                                         allow_cross_type_comparisons=None,
                                                         ignore_row_if="both_values_are_missing",
                                                         result_format=None, include_config=False, catch_exceptions=None, meta=None
                                                         ):
        """
        Expect values in column A to be greater than column B.

        Args:
            column_A (str): The first column name
            column_B (str): The second column name
            or_equal (boolean or None): If True, then values can be equal, not strictly greater

        Keyword Args:
            allow_cross_type_comparisons (boolean or None) : If True, allow comparisons between types (e.g. integer and\
                string). Otherwise, attempting such comparisons will raise an exception.

        Keyword Args:
            ignore_row_if (str): "both_values_are_missing", "either_value_is_missing", "neither

        Other Parameters:
            result_format (str or None): \
                Which output mode to use: `BOOLEAN_ONLY`, `BASIC`, `COMPLETE`, or `SUMMARY`.
                For more detail, see :ref:`result_format <result_format>`.
            include_config (boolean): \
                If True, then include the expectation config as part of the result object. \
                For more detail, see :ref:`include_config`.
            catch_exceptions (boolean or None): \
                If True, then catch exceptions and include them as part of the result object. \
                For more detail, see :ref:`catch_exceptions`.
            meta (dict or None): \
                A JSON-serializable dictionary (nesting allowed) that will be included in the output without modification. \
                For more detail, see :ref:`meta`.

        Returns:
            A JSON-serializable expectation result object.

            Exact fields vary depending on the values passed to :ref:`result_format <result_format>` and
            :ref:`include_config`, :ref:`catch_exceptions`, and :ref:`meta`.

        """
        raise NotImplementedError

    def expect_column_pair_values_to_be_in_set(self,
                                               column_A,
                                               column_B,
                                               value_pairs_set,
                                               ignore_row_if="both_values_are_missing",
                                               result_format=None, include_config=False, catch_exceptions=None, meta=None
                                               ):
        """
        Expect paired values from columns A and B to belong to a set of valid pairs.

        Args:
            column_A (str): The first column name
            column_B (str): The second column name
            value_pairs_set (list of tuples): All the valid pairs to be matched

        Keyword Args:
            ignore_row_if (str): "both_values_are_missing", "either_value_is_missing", "never"

        Other Parameters:
            result_format (str or None): \
                Which output mode to use: `BOOLEAN_ONLY`, `BASIC`, `COMPLETE`, or `SUMMARY`.
                For more detail, see :ref:`result_format <result_format>`.
            include_config (boolean): \
                If True, then include the expectation config as part of the result object. \
                For more detail, see :ref:`include_config`.
            catch_exceptions (boolean or None): \
                If True, then catch exceptions and include them as part of the result object. \
                For more detail, see :ref:`catch_exceptions`.
            meta (dict or None): \
                A JSON-serializable dictionary (nesting allowed) that will be included in the output without modification. \
                For more detail, see :ref:`meta`.

        Returns:
            A JSON-serializable expectation result object.

            Exact fields vary depending on the values passed to :ref:`result_format <result_format>` and
            :ref:`include_config`, :ref:`catch_exceptions`, and :ref:`meta`.

        """
        raise NotImplementedError

    ### Multicolumn pairs ###

    def expect_multicolumn_values_to_be_unique(self,
                                              column_list,
                                              ignore_row_if="all_values_are_missing",
                                              result_format=None, include_config=False, catch_exceptions=None, meta=None
                                              ):
        """
        Expect the values for each row to be unique across the columns listed.

        Args:
            column_list (tuple or list): The first column name

        Keyword Args:
            ignore_row_if (str): "all_values_are_missing", "any_value_is_missing", "never"

        Other Parameters:
            result_format (str or None): \
                Which output mode to use: `BOOLEAN_ONLY`, `BASIC`, `COMPLETE`, or `SUMMARY`.
                For more detail, see :ref:`result_format <result_format>`.
            include_config (boolean): \
                If True, then include the expectation config as part of the result object. \
                For more detail, see :ref:`include_config`.
            catch_exceptions (boolean or None): \
                If True, then catch exceptions and include them as part of the result object. \
                For more detail, see :ref:`catch_exceptions`.
            meta (dict or None): \
                A JSON-serializable dictionary (nesting allowed) that will be included in the output without modification. \
                For more detail, see :ref:`meta`.

        Returns:
            A JSON-serializable expectation result object.

            Exact fields vary depending on the values passed to :ref:`result_format <result_format>` and
            :ref:`include_config`, :ref:`catch_exceptions`, and :ref:`meta`.

        """
        raise NotImplementedError

    @staticmethod
    def _parse_value_set(value_set):
        parsed_value_set = [parse(value) if isinstance(value, string_types) else value for value in value_set]
        return parsed_value_set<|MERGE_RESOLUTION|>--- conflicted
+++ resolved
@@ -1,13 +1,12 @@
 import inspect
 from itertools import zip_longest
-from six import PY3
+from six import PY3, string_types
 from functools import wraps
 from numbers import Number
 from dateutil.parser import parse
 from datetime import datetime
 
 from great_expectations.data_asset.base import DataAsset
-<<<<<<< HEAD
 from great_expectations.data_asset.util import DocInherit, parse_result_format
 from great_expectations.dataset.util import (
     is_valid_partition_object,
@@ -97,10 +96,6 @@
 
             if result_format['result_format'] == 'BOOLEAN_ONLY':
                 return return_obj
-=======
-from six import string_types
-from dateutil.parser import parse
->>>>>>> 4ae29e5e
 
             return_obj['result'] = {
                 'observed_value': evaluation_result['result']['observed_value'],
@@ -147,7 +142,6 @@
 
         super(Dataset, self).__init__(*args, **kwargs)
 
-<<<<<<< HEAD
     @property
     def row_count(self):
         if self.caching:
@@ -251,13 +245,11 @@
     def _get_column_count_in_range(self, column, min_val=None, max_val=None, min_strictly=False, max_strictly=True):
         """Returns: int"""
         raise NotImplementedError
-=======
     def _initialize_expectations(self, config=None, data_asset_name=None):
         """Override data_asset_type with "Dataset"
         """
         super(Dataset, self)._initialize_expectations(config=config, data_asset_name=data_asset_name)
         self._expectations_config["data_asset_type"] = "Dataset"
->>>>>>> 4ae29e5e
 
     @classmethod
     def column_map_expectation(cls, func):
@@ -2871,6 +2863,11 @@
             observed_weights = np.array(hist) / len(column)
 
             #Adjust expected_weights to account for tail_weight and internal_weight
+            if "tail_weights" in partition_object:
+	                partition_tail_weight_holdout = np.sum(partition_object["tail_weights"])
+            else:
+                partition_tail_weight_holdout = 0
+
             expected_weights = np.array(
                 partition_object['weights']) * (1 - tail_weight_holdout - internal_weight_holdout)
 
@@ -2937,10 +2934,11 @@
                 if "tail_weights" in partition_object:
                     tail_weights=partition_object["tail_weights"]
                     comb_expected_weights=np.concatenate(([tail_weights[0]],expected_weights,[tail_weights[1]])) #Tack on tail weights
-                    expected_tail_weights=tail_weights #Tail weights are just tail_weights
-                comb_expected_weights=np.concatenate(([tail_weight_holdout / 2],expected_weights,[tail_weight_holdout / 2]))
-                expected_tail_weights=np.concatenate(([tail_weight_holdout / 2],[tail_weight_holdout / 2])) #Tail weights are just tail_weight holdout divided eaually to both tails
-                
+                    expected_tail_weights=np.array(tail_weights) #Tail weights are just tail_weights
+                else:
+                    comb_expected_weights=np.concatenate(([tail_weight_holdout / 2],expected_weights,[tail_weight_holdout / 2]))
+                    expected_tail_weights=np.concatenate(([tail_weight_holdout / 2],[tail_weight_holdout / 2])) #Tail weights are just tail_weight holdout divided eaually to both tails
+
                 comb_observed_weights=np.concatenate(([below_partition/len(column)],observed_weights, [above_partition/len(column)]))
                 observed_tail_weights=np.concatenate(([below_partition],[above_partition]))/len(column) #Tail weights are just the counts on either side of the partition
                 #Main expected_weights and main observered weights had no tail_weights, so nothing needs to be removed.
