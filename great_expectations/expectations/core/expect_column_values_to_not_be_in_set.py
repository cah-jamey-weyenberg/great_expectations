--- conflicted
+++ resolved
@@ -134,7 +134,7 @@
         result=None,
         language=None,
         runtime_configuration=None,
-        **kwargs
+        **kwargs,
     ):
         runtime_configuration = runtime_configuration or {}
         include_column_name = runtime_configuration.get("include_column_name", True)
@@ -189,7 +189,6 @@
             template_str = conditional_template_str + ", then " + template_str
             params.update(conditional_params)
 
-<<<<<<< HEAD
         params_with_json_schema = {
             "column": {"schema": {"type": "string"}, "value": params.get("column")},
             "value_set": {
@@ -233,8 +232,6 @@
             configuration, result, language, runtime_configuration, **kwargs
         )
 
-=======
->>>>>>> f20bb528
         return [
             RenderedStringTemplateContent(
                 **{
