--- conflicted
+++ resolved
@@ -178,19 +178,6 @@
         runtime_configuration=None,
         **kwargs,
     ):
-<<<<<<< HEAD
-        runtime_configuration = runtime_configuration or {}
-        styling = runtime_configuration.get("styling")
-
-        template_str = "$expectation_type(**$kwargs)"
-
-        params = {
-            "expectation_type": configuration.expectation_type,
-            "kwargs": configuration.kwargs,
-        }
-
-        params_with_json_schema = {
-=======
         """
         Template function that contains the logic that is shared by atomic.prescriptive.summary (GE Cloud) and
         renderer.prescriptive (OSS GE)
@@ -202,27 +189,23 @@
 
         template_str = "$expectation_type(**$kwargs)"
         params = {
->>>>>>> 3a8955e1
+            "expectation_type": configuration.expectation_type,
+            "kwargs": configuration.kwargs,
+        }
+        
+        params_with_json_schema = {
             "expectation_type": {
                 "schema": {"type": "string"},
                 "value": configuration.expectation_type,
             },
             "kwargs": {"schema": {"type": "string"}, "value": configuration.kwargs},
-        }
-<<<<<<< HEAD
+        }  
         return (template_str, params, params_with_json_schema, styling)
-=======
-        return (template_str, params, styling)
->>>>>>> 3a8955e1
 
     @classmethod
     @renderer(renderer_type="atomic.prescriptive.summary")
     @render_evaluation_parameter_string
-<<<<<<< HEAD
     def _prescriptive_summary(
-=======
-    def _atomic_prescriptive_summary(
->>>>>>> 3a8955e1
         cls,
         configuration=None,
         result=None,
@@ -230,29 +213,16 @@
         runtime_configuration=None,
         **kwargs,
     ):
-<<<<<<< HEAD
-        (
-            template_str,
-            params,
-            params_with_json_schema,
-            styling,
-        ) = cls._atomic_prescriptive_template(
-=======
         """
         Rendering function that is utilized by GE Cloud Front-end
         """
-        (template_str, params, styling) = cls._atomic_prescriptive_template(
->>>>>>> 3a8955e1
+        (template_str, params, params_with_json_schema, styling) = cls._atomic_prescriptive_template(
             configuration, result, language, runtime_configuration, **kwargs
         )
         value_obj = renderedAtomicValueSchema.load(
             {
                 "template": template_str,
-<<<<<<< HEAD
                 "params": params_with_json_schema,
-=======
-                "params": params,
->>>>>>> 3a8955e1
                 "schema": {"type": "com.superconductive.rendered.string"},
             }
         )
