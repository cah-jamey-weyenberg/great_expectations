--- conflicted
+++ resolved
@@ -5,11 +5,7 @@
 from termcolor import colored
 
 
-<<<<<<< HEAD
-def cli_message(string) -> None:
-=======
 def cli_message(string: str) -> None:
->>>>>>> 78802639
     print(cli_colorize_string(string))
 
 
@@ -42,13 +38,9 @@
     sys.exit(1)
 
 
-<<<<<<< HEAD
-def cli_message_list(string_list, list_intro_string=None) -> None:
-=======
 def cli_message_list(
     string_list: List[str], list_intro_string: Optional[str] = None
 ) -> None:
->>>>>>> 78802639
     """Simple util function for displaying simple lists in cli"""
     if list_intro_string:
         cli_message(list_intro_string)
@@ -68,15 +60,11 @@
 
 
 def cli_message_dict(
-<<<<<<< HEAD
-    dict_, indent=3, bullet_char="-", message_list=None, recursion_flag=False
-=======
     dict_: dict,
     indent: int = 3,
     bullet_char: str = "-",
     message_list: Optional[list] = None,
     recursion_flag: bool = False,
->>>>>>> 78802639
 ) -> None:
     """Util function for displaying nested dicts representing ge objects in cli"""
     if message_list is None:
