--- conflicted
+++ resolved
@@ -673,12 +673,7 @@
         """
         create_expectations = CallToActionButton(
             "How to Create Expectations",
-<<<<<<< HEAD
-            # TODO update this link to a proper tutorial
-            "https://docs.greatexpectations.io/docs/guides/expectations/create_expectations_overview",
-=======
             "https://docs.greatexpectations.io/docs/guides/expectations/how_to_create_and_edit_expectations_with_instant_feedback_from_a_sample_batch_of_data",
->>>>>>> 6c6de5fa
         )
         see_glossary = CallToActionButton(
             "See More Kinds of Expectations",
@@ -686,12 +681,7 @@
         )
         validation_playground = CallToActionButton(
             "How to Validate Data",
-<<<<<<< HEAD
-            # TODO update this link to a proper tutorial
-            "https://docs.greatexpectations.io/docs/guides/validation/validate_data_overview",
-=======
             "https://docs.greatexpectations.io/docs/guides/validation/checkpoints/how_to_create_a_new_checkpoint",
->>>>>>> 6c6de5fa
         )
         customize_data_docs = CallToActionButton(
             "How to Customize Data Docs",
@@ -699,11 +689,7 @@
         )
         team_site = CallToActionButton(
             "How to Set Up a Team Site",
-<<<<<<< HEAD
-            "https://docs.greatexpectations.io/docs/guides/setup/index#data-docs",
-=======
             "https://docs.greatexpectations.io/docs/guides/setup/configuring_data_docs/how_to_host_and_share_data_docs_on_a_filesystem",
->>>>>>> 6c6de5fa
         )
         # TODO gallery does not yet exist
         # gallery = CallToActionButton(
