import logging

from collections import OrderedDict
import os

<<<<<<< HEAD
# from great_expectations.cli.datasource import DATASOURCE_TYPE_BY_DATASOURCE_CLASS
=======
import traceback

from great_expectations.cli.datasource import DATASOURCE_TYPE_BY_DATASOURCE_CLASS
from great_expectations.core import nested_update
>>>>>>> 58ba64c7
from great_expectations.data_context.store.html_site_store import (
    HtmlSiteStore,
    SiteSectionIdentifier,
)
from great_expectations.data_context.types.resource_identifiers import (
    ExpectationSuiteIdentifier,
    ValidationResultIdentifier,
)

from great_expectations.data_context.util import instantiate_class_from_config
import great_expectations.exceptions as exceptions

logger = logging.getLogger(__name__)


class SiteBuilder(object):
    """SiteBuilder builds data documentation for the project defined by a DataContext.

    A data documentation site consists of HTML pages for expectation suites, profiling and validation results, and
    an index.html page that links to all the pages.

    The exact behavior of SiteBuilder is controlled by configuration in the DataContext's great_expectations.yml file.

    Users can specify:

        * which datasources to document (by default, all)
        * whether to include expectations, validations and profiling results sections (by default, all)
        * where the expectations and validations should be read from (filesystem or S3)
        * where the HTML files should be written (filesystem or S3)
        * which renderer and view class should be used to render each section

    Here is an example of a minimal configuration for a site::

        local_site:
            class_name: SiteBuilder
            store_backend:
                class_name: TupleS3StoreBackend
                bucket: data_docs.my_company.com
                prefix: /data_docs/


    A more verbose configuration can also control individual sections and override renderers, views, and stores::

        local_site:
            class_name: SiteBuilder
            store_backend:
                class_name: TupleS3StoreBackend
                bucket: data_docs.my_company.com
                prefix: /data_docs/
            site_index_builder:
                class_name: DefaultSiteIndexBuilder

            # Verbose version:
            # index_builder:
            #     module_name: great_expectations.render.builder
            #     class_name: DefaultSiteIndexBuilder
            #     renderer:
            #         module_name: great_expectations.render.renderer
            #         class_name: SiteIndexPageRenderer
            #     view:
            #         module_name: great_expectations.render.view
            #         class_name: DefaultJinjaIndexPageView

            site_section_builders:
                # Minimal specification
                expectations:
                    class_name: DefaultSiteSectionBuilder
                    source_store_name: expectation_store
                renderer:
                    module_name: great_expectations.render.renderer
                    class_name: ExpectationSuitePageRenderer

                # More verbose specification with optional arguments
                validations:
                    module_name: great_expectations.data_context.render
                    class_name: DefaultSiteSectionBuilder
                    source_store_name: local_validation_store
                    renderer:
                        module_name: great_expectations.render.renderer
                        class_name: SiteIndexPageRenderer
                    view:
                        module_name: great_expectations.render.view
                        class_name: DefaultJinjaIndexPageView
    """

    def __init__(self,
                 data_context,
                 store_backend,
                 site_name=None,
                 site_index_builder=None,
                 show_how_to_buttons=True,
                 site_section_builders=None,
                 runtime_environment=None,
<<<<<<< HEAD
=======
                 **kwargs
>>>>>>> 58ba64c7
                 ):
        self.site_name = site_name
        self.data_context = data_context
        self.store_backend = store_backend
        self.show_how_to_buttons = show_how_to_buttons

        usage_statistics_config = data_context.anonymous_usage_statistics
        data_context_id = None
        if usage_statistics_config and usage_statistics_config.enabled and usage_statistics_config.data_context_id:
            data_context_id = usage_statistics_config.data_context_id

        self.data_context_id = data_context_id

        # set custom_styles_directory if present
        custom_styles_directory = None
        plugins_directory = data_context.plugins_directory
        if plugins_directory and os.path.isdir(os.path.join(plugins_directory, "custom_data_docs", "styles")):
            custom_styles_directory = os.path.join(plugins_directory, "custom_data_docs", "styles")

        # The site builder is essentially a frontend store. We'll open up three types of backends using the base
        # type of the configuration defined in the store_backend section

        self.target_store = HtmlSiteStore(
            store_backend=store_backend,
            runtime_environment=runtime_environment
        )

        if site_index_builder is None:
            site_index_builder = {
                "class_name": "DefaultSiteIndexBuilder"
            }
        module_name = site_index_builder.get('module_name') or 'great_expectations.render.renderer.site_builder'
        class_name = site_index_builder.get('class_name') or 'DefaultSiteIndexBuilder'
        self.site_index_builder = instantiate_class_from_config(
            config=site_index_builder,
            runtime_environment={
                "data_context": data_context,
                "custom_styles_directory": custom_styles_directory,
                "show_how_to_buttons": self.show_how_to_buttons,
                "target_store": self.target_store,
                "site_name": self.site_name,
                "data_context_id": self.data_context_id
            },
            config_defaults={
                "name": "site_index_builder",
                "module_name": module_name,
                "class_name": class_name
            }
        )
        if not self.site_index_builder:
            raise exceptions.ClassInstantiationError(
                module_name=module_name,
                package_name=None,
                class_name=site_index_builder['class_name']
            )

        default_site_section_builders_config = {
            "expectations": {
                "class_name": "DefaultSiteSectionBuilder",
                "source_store_name":  data_context.expectations_store_name,
                "renderer": {
                    "class_name": "ExpectationSuitePageRenderer"
                }
            },
            "validations": {
                "class_name": "DefaultSiteSectionBuilder",
                "source_store_name": data_context.validations_store_name,
                "run_id_filter": {
                    "ne": "profiling"
                },
                "renderer": {
                    "class_name": "ValidationResultsPageRenderer"
                },
                "validation_results_limit": site_index_builder.get("validation_results_limit")
            },
            "profiling": {
                "class_name": "DefaultSiteSectionBuilder",
                "source_store_name":  data_context.validations_store_name,
                "run_id_filter": {
                    "eq": "profiling"
                },
                "renderer": {
                    "class_name": "ProfilingResultsPageRenderer"
                }
            }
        }

        if site_section_builders is None:
            site_section_builders = default_site_section_builders_config
        else:
            site_section_builders = nested_update(default_site_section_builders_config, site_section_builders)
        self.site_section_builders = {}
        for site_section_name, site_section_config in site_section_builders.items():
            if not site_section_config or site_section_config in \
                    ['0', 'None', 'False', 'false', 'FALSE', 'none', 'NONE']:
                continue
            module_name = site_section_config.get('module_name') or 'great_expectations.render.renderer.site_builder'
            self.site_section_builders[site_section_name] = instantiate_class_from_config(
                config=site_section_config,
                runtime_environment={
                    "data_context": data_context,
                    "target_store": self.target_store,
                    "custom_styles_directory": custom_styles_directory,
<<<<<<< HEAD
                    "data_context_id": self.data_context_id
=======
                    "show_how_to_buttons": self.show_how_to_buttons,
>>>>>>> 58ba64c7
                },
                config_defaults={
                    "name": site_section_name,
                    "module_name": module_name
                }
            )
            if not self.site_section_builders[site_section_name]:
                raise exceptions.ClassInstantiationError(
                    module_name=module_name,
                    package_name=None,
                    class_name=site_section_config['class_name']
                )

    def build(self, resource_identifiers=None):
        """

        :param resource_identifiers: a list of resource identifiers (ExpectationSuiteIdentifier,
                            ValidationResultIdentifier). If specified, rebuild HTML
                            (or other views the data docs site renders) only for
                            the resources in this list. This supports incremental build
                            of data docs sites (e.g., when a new validation result is created)
                            and avoids full rebuild.
        :return:
        """

        # copy static assets
        self.target_store.copy_static_assets()

        for site_section, site_section_builder in self.site_section_builders.items():
            site_section_builder.build(resource_identifiers=resource_identifiers)

        index_page_resource_identifier_tuple = self.site_index_builder.build()
        return self.get_resource_url(), index_page_resource_identifier_tuple[1]

    def get_resource_url(self, resource_identifier=None):
        """
        Return the URL of the HTML document that renders a resource
        (e.g., an expectation suite or a validation result).

        :param resource_identifier: ExpectationSuiteIdentifier, ValidationResultIdentifier
                or any other type's identifier. The argument is optional - when
                not supplied, the method returns the URL of the index page.
        :return: URL (string)
        """

        return self.target_store.get_url_for_resource(resource_identifier=resource_identifier)


class DefaultSiteSectionBuilder(object):

    def __init__(
            self,
            name,
            data_context,
            target_store,
            source_store_name,
            custom_styles_directory=None,
            show_how_to_buttons=True,
            run_id_filter=None,
            validation_results_limit=None,
            renderer=None,
            view=None,
<<<<<<< HEAD
            data_context_id=None
=======
            **kwargs
>>>>>>> 58ba64c7
    ):
        self.name = name
        self.source_store = data_context.stores[source_store_name]
        self.target_store = target_store
        self.run_id_filter = run_id_filter
        self.validation_results_limit = validation_results_limit
<<<<<<< HEAD
        self.data_context_id = data_context_id
=======
        self.show_how_to_buttons = show_how_to_buttons
>>>>>>> 58ba64c7

        if renderer is None:
            raise exceptions.InvalidConfigError(
                "SiteSectionBuilder requires a renderer configuration with a class_name key."
            )
        module_name = renderer.get('module_name') or 'great_expectations.render.renderer'
        self.renderer_class = instantiate_class_from_config(
            config=renderer,
            runtime_environment={
                "data_context": data_context
            },
            config_defaults={
                "module_name": module_name
            }
        )
        if not self.renderer_class:
            raise exceptions.ClassInstantiationError(
                module_name=module_name,
                package_name=None,
                class_name=renderer['class_name']
            )

        module_name = 'great_expectations.render.view'
        if view is None:
            view = {
                "module_name": module_name,
                "class_name": "DefaultJinjaPageView",
            }
        module_name = view.get('module_name') or module_name
        self.view_class = instantiate_class_from_config(
            config=view,
            runtime_environment={
                "custom_styles_directory": custom_styles_directory
            },
            config_defaults={
                "module_name": module_name
            }
        )
        if not self.view_class:
            raise exceptions.ClassInstantiationError(
                module_name=view['module_name'],
                package_name=None,
                class_name=view['class_name']
            )

    def build(self, resource_identifiers=None):
        source_store_keys = self.source_store.list_keys()
        if self.name == "validations" and self.validation_results_limit:
            source_store_keys = sorted(source_store_keys, key=lambda x: x.run_id, reverse=True)[:self.validation_results_limit]

        for resource_key in source_store_keys:

            # if no resource_identifiers are passed, the section builder will build
            # a page for every keys in its source store.
            # if the caller did pass resource_identifiers, the section builder
            # will build pages only for the specified resources
            if resource_identifiers and resource_key not in resource_identifiers:
                continue

            if self.run_id_filter:
                if not self._resource_key_passes_run_id_filter(resource_key):
                    continue

            try:
                resource = self.source_store.get(resource_key)
            except FileNotFoundError as e:
                logger.warning(f"File {resource_key.to_fixed_length_tuple()} could not be found. Skipping.")
                continue

            if isinstance(resource_key, ExpectationSuiteIdentifier):
                expectation_suite_name = resource_key.expectation_suite_name
                logger.debug("        Rendering expectation suite {}".format(expectation_suite_name))
            elif isinstance(resource_key, ValidationResultIdentifier):
                run_id = resource_key.run_id
                expectation_suite_name = resource_key.expectation_suite_identifier.expectation_suite_name
                if run_id == "profiling":
                    logger.debug("        Rendering profiling for batch {}".format(resource_key.batch_identifier))
                else:

                    logger.debug(
                        "        Rendering validation: run id: {}, suite {} for batch {}".format(
                            run_id,
                            expectation_suite_name,
                            resource_key.batch_identifier
                        )
                    )

            try:
                rendered_content = self.renderer_class.render(resource)
                viewable_content = self.view_class.render(
                    rendered_content,
<<<<<<< HEAD
                    data_context_id=self.data_context_id
=======
                    show_how_to_buttons=self.show_how_to_buttons
>>>>>>> 58ba64c7
                )
            except Exception as e:
                exception_message = f'''\
An unexpected Exception occurred during data docs rendering.  Because of this error, certain parts of data docs will \
not be rendered properly and/or may not appear altogether.  Please use the trace, included in this message, to \
diagnose and repair the underlying issue.  Detailed information follows:  
                '''
                exception_traceback = traceback.format_exc()
                exception_message += f'{type(e).__name__}: "{str(e)}".  Traceback: "{exception_traceback}".'
                logger.error(exception_message, e, exc_info=True)

            self.target_store.set(
                SiteSectionIdentifier(
                    site_section_name=self.name,
                    resource_identifier=resource_key,
                ),
                viewable_content
            )

    def _resource_key_passes_run_id_filter(self, resource_key):
        if type(resource_key) == ValidationResultIdentifier:
            run_id = resource_key.run_id
        else:
            raise TypeError("run_id_filter filtering is only implemented for ValidationResultResources.")

        if self.run_id_filter.get("eq"):
            return self.run_id_filter.get("eq") == run_id

        elif self.run_id_filter.get("ne"):
            return self.run_id_filter.get("ne") != run_id


class DefaultSiteIndexBuilder(object):

    def __init__(
            self,
            name,
            site_name,
            data_context,
            target_store,
            custom_styles_directory=None,
            show_how_to_buttons=True,
            validation_results_limit=None,
            renderer=None,
            view=None,
<<<<<<< HEAD
            data_context_id=None
=======
            **kwargs
>>>>>>> 58ba64c7
    ):
        # NOTE: This method is almost identical to DefaultSiteSectionBuilder
        self.name = name
        self.site_name = site_name
        self.data_context = data_context
        self.target_store = target_store
        self.validation_results_limit = validation_results_limit
<<<<<<< HEAD
        self.data_context_id = data_context_id
=======
        self.show_how_to_buttons = show_how_to_buttons
>>>>>>> 58ba64c7

        if renderer is None:
            renderer = {
                "module_name": "great_expectations.render.renderer",
                "class_name": "SiteIndexPageRenderer",
            }
        module_name = renderer.get('module_name') or 'great_expectations.render.renderer'
        self.renderer_class = instantiate_class_from_config(
            config=renderer,
            runtime_environment={
                "data_context": data_context
            },
            config_defaults={
                "module_name": module_name
            }
        )
        if not self.renderer_class:
            raise exceptions.ClassInstantiationError(
                module_name=module_name,
                package_name=None,
                class_name=renderer['class_name']
            )

        module_name = 'great_expectations.render.view'
        if view is None:
            view = {
                "module_name": module_name,
                "class_name": "DefaultJinjaIndexPageView",
            }
        module_name = view.get('module_name') or module_name
        self.view_class = instantiate_class_from_config(
            config=view,
            runtime_environment={
                "custom_styles_directory": custom_styles_directory
            },
            config_defaults={
                "module_name": module_name
            }
        )
        if not self.view_class:
            raise exceptions.ClassInstantiationError(
                module_name=view['module_name'],
                package_name=None,
                class_name=view['class_name']
            )

    def add_resource_info_to_index_links_dict(self,
                                              index_links_dict,
                                              expectation_suite_name,
                                              section_name,
                                              batch_identifier=None,
                                              run_id=None,
                                              validation_success=None
                                              ):
        import os

        if section_name + "_links" not in index_links_dict:
            index_links_dict[section_name + "_links"] = []

        if run_id:
            path_components = ["validations"] + expectation_suite_name.split(".") + [run_id] + [batch_identifier]
            # py2 doesn't support
            # filepath = os.path.join("validations", batch_identifier, *expectation_suite_name.split("."), run_id)
            filepath = os.path.join(*path_components)
            filepath += ".html"
        else:
            filepath = os.path.join("expectations", *expectation_suite_name.split("."))
            filepath += ".html"

        index_links_dict[section_name + "_links"].append(
            {
                "expectation_suite_name": expectation_suite_name,
                "filepath": filepath,
                "run_id": run_id,
                "batch_identifier": batch_identifier,
                "validation_success": validation_success
            }
        )

        return index_links_dict

    def get_calls_to_action(self):
        usage_statistics = None
        # db_driver = None
        # datasource_classes_by_name = self.data_context.list_datasources()
        #
        # if datasource_classes_by_name:
        #     last_datasource_class_by_name = datasource_classes_by_name[-1]
        #     last_datasource_class_name = last_datasource_class_by_name["class_name"]
        #     last_datasource_name = last_datasource_class_by_name["name"]
        #     last_datasource = self.data_context.datasources[last_datasource_name]
        #
        #     if last_datasource_class_name == "SqlAlchemyDatasource":
        #         try:
        #                # NOTE: JPC - 20200327 - I do not believe datasource will *ever* have a drivername property
        #                (it's in credentials). Suspect this isn't working.
        #             db_driver = last_datasource.drivername
        #         except AttributeError:
        #             pass
        #
        #     datasource_type = DATASOURCE_TYPE_BY_DATASOURCE_CLASS[last_datasource_class_name].value
        #     usage_statistics = "?utm_source={}&utm_medium={}&utm_campaign={}".format(
        #         "ge-init-datadocs-v2",
        #         datasource_type,
        #         db_driver,
        #     )

        return {
            "header": "To continue exploring Great Expectations check out one of these tutorials...",
            "buttons": self._get_call_to_action_buttons(usage_statistics)
        }

    def _get_call_to_action_buttons(self, usage_statistics):
        """
        Build project and user specific calls to action buttons.

        This can become progressively smarter about project and user specific
        calls to action.
        """
        create_expectations = CallToActionButton(
            "How To Create Expectations",
            # TODO update this link to a proper tutorial
            "https://docs.greatexpectations.io/en/latest/tutorials/create_expectations.html"
        )
        see_glossary = CallToActionButton(
            "See more kinds of Expectations",
            "http://docs.greatexpectations.io/en/latest/reference/expectation_glossary.html"
        )
        validation_playground = CallToActionButton(
            "How To Validate data",
            # TODO update this link to a proper tutorial
            "https://docs.greatexpectations.io/en/latest/tutorials/validate_data.html"
        )
        customize_data_docs = CallToActionButton(
            "How To Customize Data Docs",
            "https://docs.greatexpectations.io/en/latest/reference/data_docs_reference.html#customizing-data-docs"
        )
        s3_team_site = CallToActionButton(
            "How To Set up a team site on AWS S3",
            "https://docs.greatexpectations.io/en/latest/tutorials/publishing_data_docs_to_s3.html"
        )
        # TODO gallery does not yet exist
        # gallery = CallToActionButton(
        #     "Great Expectations Gallery",
        #     "https://greatexpectations.io/gallery"
        # )

        results = []
        results.append(create_expectations)

        # Show these no matter what
        results.append(validation_playground)
        results.append(customize_data_docs)
        results.append(s3_team_site)

        if usage_statistics:
            for button in results:
                button.link = button.link + usage_statistics

        return results

    def build(self):
        # Loop over sections in the HtmlStore
        logger.debug("DefaultSiteIndexBuilder.build")

        expectation_suite_keys = [
            ExpectationSuiteIdentifier.from_tuple(expectation_suite_tuple) for expectation_suite_tuple in
            self.target_store.store_backends[ExpectationSuiteIdentifier].list_keys()
        ]
        validation_and_profiling_result_keys = [
            ValidationResultIdentifier.from_tuple(validation_result_tuple) for validation_result_tuple in
            self.target_store.store_backends[ValidationResultIdentifier].list_keys()
        ]
        profiling_result_keys = [
            validation_result_key for validation_result_key in validation_and_profiling_result_keys
            if validation_result_key.run_id == "profiling"
        ]
        validation_result_keys = [
            validation_result_key for validation_result_key in validation_and_profiling_result_keys
            if validation_result_key.run_id != "profiling"
        ]
        validation_result_keys = sorted(validation_result_keys, key=lambda x: x.run_id, reverse=True)
        if self.validation_results_limit:
            validation_result_keys = validation_result_keys[:self.validation_results_limit]

        index_links_dict = OrderedDict()
        index_links_dict["site_name"] = self.site_name

        if self.show_how_to_buttons:
            index_links_dict["cta_object"] = self.get_calls_to_action()

        for expectation_suite_key in expectation_suite_keys:
            self.add_resource_info_to_index_links_dict(
                index_links_dict=index_links_dict,
                expectation_suite_name=expectation_suite_key.expectation_suite_name,
                section_name="expectations"
            )

        for profiling_result_key in profiling_result_keys:
            try:
                validation = self.data_context.get_validation_result(
                    batch_identifier=profiling_result_key.batch_identifier,
                    expectation_suite_name=profiling_result_key.expectation_suite_identifier.expectation_suite_name,
                    run_id=profiling_result_key.run_id
                )

                validation_success = validation.success

                self.add_resource_info_to_index_links_dict(
                    index_links_dict=index_links_dict,
                    expectation_suite_name=profiling_result_key.expectation_suite_identifier.expectation_suite_name,
                    section_name="profiling",
                    batch_identifier=profiling_result_key.batch_identifier,
                    run_id=profiling_result_key.run_id,
                    validation_success=validation_success
                )
            except Exception as e:
                error_msg = "Profiling result not found: {0:s} - skipping".format(str(profiling_result_key.to_tuple()))
                logger.warning(error_msg)

        for validation_result_key in validation_result_keys:
            try:
                validation = self.data_context.get_validation_result(
                    batch_identifier=validation_result_key.batch_identifier,
                    expectation_suite_name=validation_result_key.expectation_suite_identifier.expectation_suite_name,
                    run_id=validation_result_key.run_id
                )

                validation_success = validation.success

                self.add_resource_info_to_index_links_dict(
                    index_links_dict=index_links_dict,
                    expectation_suite_name=validation_result_key.expectation_suite_identifier.expectation_suite_name,
                    section_name="validations",
                    batch_identifier=validation_result_key.batch_identifier,
                    run_id=validation_result_key.run_id,
                    validation_success=validation_success
                )
            except Exception as e:
                error_msg = "Validation result not found: {0:s} - skipping".format(str(validation_result_key.to_tuple()))
                logger.warning(error_msg)

        try:
            rendered_content = self.renderer_class.render(index_links_dict)
            viewable_content = self.view_class.render(
                rendered_content,
<<<<<<< HEAD
                data_context_id=self.data_context_id
=======
                show_how_to_buttons=self.show_how_to_buttons
>>>>>>> 58ba64c7
            )
        except Exception as e:
            exception_message = f'''\
An unexpected Exception occurred during data docs rendering.  Because of this error, certain parts of data docs will \
not be rendered properly and/or may not appear altogether.  Please use the trace, included in this message, to \
diagnose and repair the underlying issue.  Detailed information follows:  
            '''
            exception_traceback = traceback.format_exc()
            exception_message += f'{type(e).__name__}: "{str(e)}".  Traceback: "{exception_traceback}".'
            logger.error(exception_message, e, exc_info=True)

        return (
            self.target_store.write_index_page(viewable_content),
            index_links_dict
        )


class CallToActionButton(object):
    def __init__(self, title, link):
        self.title = title
        self.link = link<|MERGE_RESOLUTION|>--- conflicted
+++ resolved
@@ -3,14 +3,10 @@
 from collections import OrderedDict
 import os
 
-<<<<<<< HEAD
-# from great_expectations.cli.datasource import DATASOURCE_TYPE_BY_DATASOURCE_CLASS
-=======
 import traceback
 
 from great_expectations.cli.datasource import DATASOURCE_TYPE_BY_DATASOURCE_CLASS
 from great_expectations.core import nested_update
->>>>>>> 58ba64c7
 from great_expectations.data_context.store.html_site_store import (
     HtmlSiteStore,
     SiteSectionIdentifier,
@@ -104,10 +100,7 @@
                  show_how_to_buttons=True,
                  site_section_builders=None,
                  runtime_environment=None,
-<<<<<<< HEAD
-=======
                  **kwargs
->>>>>>> 58ba64c7
                  ):
         self.site_name = site_name
         self.data_context = data_context
@@ -211,11 +204,8 @@
                     "data_context": data_context,
                     "target_store": self.target_store,
                     "custom_styles_directory": custom_styles_directory,
-<<<<<<< HEAD
-                    "data_context_id": self.data_context_id
-=======
+                    "data_context_id": self.data_context_id,
                     "show_how_to_buttons": self.show_how_to_buttons,
->>>>>>> 58ba64c7
                 },
                 config_defaults={
                     "name": site_section_name,
@@ -278,22 +268,16 @@
             validation_results_limit=None,
             renderer=None,
             view=None,
-<<<<<<< HEAD
-            data_context_id=None
-=======
+            data_context_id=None,
             **kwargs
->>>>>>> 58ba64c7
     ):
         self.name = name
         self.source_store = data_context.stores[source_store_name]
         self.target_store = target_store
         self.run_id_filter = run_id_filter
         self.validation_results_limit = validation_results_limit
-<<<<<<< HEAD
         self.data_context_id = data_context_id
-=======
         self.show_how_to_buttons = show_how_to_buttons
->>>>>>> 58ba64c7
 
         if renderer is None:
             raise exceptions.InvalidConfigError(
@@ -385,11 +369,8 @@
                 rendered_content = self.renderer_class.render(resource)
                 viewable_content = self.view_class.render(
                     rendered_content,
-<<<<<<< HEAD
-                    data_context_id=self.data_context_id
-=======
+                    data_context_id=self.data_context_id,
                     show_how_to_buttons=self.show_how_to_buttons
->>>>>>> 58ba64c7
                 )
             except Exception as e:
                 exception_message = f'''\
@@ -435,11 +416,8 @@
             validation_results_limit=None,
             renderer=None,
             view=None,
-<<<<<<< HEAD
-            data_context_id=None
-=======
+            data_context_id=None,
             **kwargs
->>>>>>> 58ba64c7
     ):
         # NOTE: This method is almost identical to DefaultSiteSectionBuilder
         self.name = name
@@ -447,11 +425,8 @@
         self.data_context = data_context
         self.target_store = target_store
         self.validation_results_limit = validation_results_limit
-<<<<<<< HEAD
         self.data_context_id = data_context_id
-=======
         self.show_how_to_buttons = show_how_to_buttons
->>>>>>> 58ba64c7
 
         if renderer is None:
             renderer = {
@@ -698,11 +673,8 @@
             rendered_content = self.renderer_class.render(index_links_dict)
             viewable_content = self.view_class.render(
                 rendered_content,
-<<<<<<< HEAD
-                data_context_id=self.data_context_id
-=======
+                data_context_id=self.data_context_id,
                 show_how_to_buttons=self.show_how_to_buttons
->>>>>>> 58ba64c7
             )
         except Exception as e:
             exception_message = f'''\
