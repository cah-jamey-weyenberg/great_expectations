import copy
import datetime
import decimal
import logging
import os
import re
import sys
import uuid
from collections import OrderedDict
from collections.abc import Mapping
from typing import Any, Dict, Iterable, List, Optional, Union
from urllib.parse import urlparse

import dateutil.parser
import numpy as np
import pandas as pd
from IPython import get_ipython

from great_expectations import exceptions as ge_exceptions
from great_expectations.core.run_identifier import RunIdentifier
from great_expectations.exceptions import InvalidExpectationConfigurationError
from great_expectations.types import SerializableDictDot
from great_expectations.types.base import SerializableDotDict

# Updated from the stack overflow version below to concatenate lists
# https://stackoverflow.com/questions/3232943/update-value-of-a-nested-dictionary-of-varying-depth


logger = logging.getLogger(__name__)


try:
    import sqlalchemy
    from sqlalchemy.engine.row import LegacyRow
except ImportError:
    sqlalchemy = None
    LegacyRow = None
    logger.debug("Unable to load SqlAlchemy or one of its subclasses.")


SCHEMAS = {
    "api_np": {
        "NegativeInfinity": -np.inf,
        "PositiveInfinity": np.inf,
    },
    "api_cast": {
        "NegativeInfinity": -float("inf"),
        "PositiveInfinity": float("inf"),
    },
    "mysql": {
        "NegativeInfinity": -1.79e308,
        "PositiveInfinity": 1.79e308,
    },
    "mssql": {
        "NegativeInfinity": -1.79e308,
        "PositiveInfinity": 1.79e308,
    },
}


try:
    import pyspark
except ImportError:
    pyspark = None
    logger.debug(
        "Unable to load pyspark; install optional spark dependency if you will be working with Spark dataframes"
    )


_SUFFIX_TO_PD_KWARG = {"gz": "gzip", "zip": "zip", "bz2": "bz2", "xz": "xz"}


def nested_update(
    d: Union[Iterable, dict],
    u: Union[Iterable, dict],
    dedup: bool = False,
    concat_lists: bool = True,
):
    """
    Update d with items from u, recursively and joining elements. By default, list values are
    concatenated without de-duplication. If concat_lists is set to False, lists in u (new dict)
    will replace those in d (base dict).
    """
    for k, v in u.items():
        if isinstance(v, Mapping):
            d[k] = nested_update(d.get(k, {}), v, dedup=dedup)
        elif isinstance(v, set) or (k in d and isinstance(d[k], set)):
            s1 = d.get(k, set())
            s2 = v or set()

            if concat_lists:
                d[k] = s1 | s2
            else:
                d[k] = s2
        elif isinstance(v, list) or (k in d and isinstance(d[k], list)):
            l1 = d.get(k, [])
            l2 = v or []
            if concat_lists:
                if dedup:
                    d[k] = list(set(l1 + l2))
                else:
                    d[k] = l1 + l2
            else:
                d[k] = l2
        else:
            d[k] = v
    return d


def in_jupyter_notebook():
    try:
        shell = get_ipython().__class__.__name__
        if shell == "ZMQInteractiveShell":
            return True  # Jupyter notebook or qtconsole
        elif shell == "TerminalInteractiveShell":
            return False  # Terminal running IPython
        else:
            return False  # Other type (?)
    except NameError:
        return False  # Probably standard Python interpreter


def in_databricks() -> bool:
    """
    Tests whether we are in a Databricks environment.

    Returns:
        bool
    """
    return "DATABRICKS_RUNTIME_VERSION" in os.environ


def convert_to_json_serializable(data):
    """
    Helper function to convert an object to one that is json serializable
    Args:
        data: an object to attempt to convert a corresponding json-serializable object
    Returns:
        (dict) A converted test_object
    Warning:
        test_obj may also be converted in place.
    """

    # If it's one of our types, we use our own conversion; this can move to full schema
    # once nesting goes all the way down
    if isinstance(data, (SerializableDictDot, SerializableDotDict)):
        return data.to_json_dict()

<<<<<<< HEAD
=======
    # Handling "float(nan)" separately is required by Python-3.6 and Pandas-0.23 versions.
    if isinstance(data, float) and np.isnan(data):
        return None

>>>>>>> d6d6e44d
    if isinstance(data, (str, int, float, bool)):
        # No problem to encode json
        return data

    if isinstance(data, dict):
        new_dict = {}
        for key in data:
            # A pandas index can be numeric, and a dict key can be numeric, but a json key must be a string
            new_dict[str(key)] = convert_to_json_serializable(data[key])

        return new_dict

    if isinstance(data, (list, tuple, set)):
        new_list = []
        for val in data:
            new_list.append(convert_to_json_serializable(val))

        return new_list

    if isinstance(data, (np.ndarray, pd.Index)):
        # test_obj[key] = test_obj[key].tolist()
        # If we have an array or index, convert it first to a list--causing coercion to float--and then round
        # to the number of digits for which the string representation will equal the float representation
        return [convert_to_json_serializable(x) for x in data.tolist()]

    if isinstance(data, np.int64):
        return int(data)

    if isinstance(data, np.float64):
        return float(data)

    if isinstance(data, (datetime.datetime, datetime.date)):
        return data.isoformat()

    if isinstance(data, (uuid.UUID, bytes)):
        return str(data)

    # Use built in base type from numpy, https://docs.scipy.org/doc/numpy-1.13.0/user/basics.types.html
    # https://github.com/numpy/numpy/pull/9505
    if np.issubdtype(type(data), np.bool_):
        return bool(data)

    if np.issubdtype(type(data), np.integer) or np.issubdtype(type(data), np.uint):
        return int(data)

    if np.issubdtype(type(data), np.floating):
        # Note: Use np.floating to avoid FutureWarning from numpy
        return float(round(data, sys.float_info.dig))

    # Note: This clause has to come after checking for np.ndarray or we get:
    #      `ValueError: The truth value of an array with more than one element is ambiguous. Use a.any() or a.all()`
    if data is None:
        # No problem to encode json
        return data

    try:
        if not isinstance(data, list) and pd.isna(data):
            # pd.isna is functionally vectorized, but we only want to apply this to single objects
            # Hence, why we test for `not isinstance(list)`
            return None
    except TypeError:
        pass
    except ValueError:
        pass

    if isinstance(data, pd.Series):
        # Converting a series is tricky since the index may not be a string, but all json
        # keys must be strings. So, we use a very ugly serialization strategy
        index_name = data.index.name or "index"
        value_name = data.name or "value"
        return [
            {
                index_name: convert_to_json_serializable(idx),
                value_name: convert_to_json_serializable(val),
            }
            for idx, val in data.iteritems()
        ]

    if isinstance(data, pd.DataFrame):
        return convert_to_json_serializable(data.to_dict(orient="records"))

    if pyspark and isinstance(data, pyspark.sql.DataFrame):
        # using StackOverflow suggestion for converting pyspark df into dictionary
        # https://stackoverflow.com/questions/43679880/pyspark-dataframe-to-dictionary-columns-as-keys-and-list-of-column-values-ad-di
        return convert_to_json_serializable(
            dict(zip(data.schema.names, zip(*data.collect())))
        )

    # SQLAlchemy serialization
    if LegacyRow and isinstance(data, LegacyRow):
        return dict(data)

    if isinstance(data, decimal.Decimal):
        if requires_lossy_conversion(data):
            logger.warning(
                f"Using lossy conversion for decimal {data} to float object to support serialization."
            )
        return float(data)

    if isinstance(data, RunIdentifier):
        return data.to_json_dict()

    else:
        raise TypeError(
            f"{str(data)} is of type {type(data).__name__} which cannot be serialized."
        )


def ensure_json_serializable(data):
    """
    Helper function to convert an object to one that is json serializable
    Args:
        data: an object to attempt to convert a corresponding json-serializable object
    Returns:
        (dict) A converted test_object
    Warning:
        test_obj may also be converted in place.
    """

    if isinstance(data, (SerializableDictDot, SerializableDotDict)):
        return

    if isinstance(data, ((str,), (int,), float, bool)):
        # No problem to encode json
        return

    if isinstance(data, dict):
        for key in data:
            str(key)  # key must be cast-able to string
            ensure_json_serializable(data[key])

        return

    if isinstance(data, (list, tuple, set)):
        for val in data:
            ensure_json_serializable(val)
        return

    if isinstance(data, (np.ndarray, pd.Index)):
        # test_obj[key] = test_obj[key].tolist()
        # If we have an array or index, convert it first to a list--causing coercion to float--and then round
        # to the number of digits for which the string representation will equal the float representation
        _ = [ensure_json_serializable(x) for x in data.tolist()]
        return

    if isinstance(data, (datetime.datetime, datetime.date)):
        return

    # Use built in base type from numpy, https://docs.scipy.org/doc/numpy-1.13.0/user/basics.types.html
    # https://github.com/numpy/numpy/pull/9505
    if np.issubdtype(type(data), np.bool_):
        return

    if np.issubdtype(type(data), np.integer) or np.issubdtype(type(data), np.uint):
        return

    if np.issubdtype(type(data), np.floating):
        # Note: Use np.floating to avoid FutureWarning from numpy
        return

    # Note: This clause has to come after checking for np.ndarray or we get:
    #      `ValueError: The truth value of an array with more than one element is ambiguous. Use a.any() or a.all()`
    if data is None:
        # No problem to encode json
        return

    try:
        if not isinstance(data, list) and pd.isna(data):
            # pd.isna is functionally vectorized, but we only want to apply this to single objects
            # Hence, why we test for `not isinstance(list))`
            return
    except TypeError:
        pass
    except ValueError:
        pass

    if isinstance(data, pd.Series):
        # Converting a series is tricky since the index may not be a string, but all json
        # keys must be strings. So, we use a very ugly serialization strategy
        index_name = data.index.name or "index"
        value_name = data.name or "value"
        _ = [
            {
                index_name: ensure_json_serializable(idx),
                value_name: ensure_json_serializable(val),
            }
            for idx, val in data.iteritems()
        ]
        return

    if pyspark and isinstance(data, pyspark.sql.DataFrame):
        # using StackOverflow suggestion for converting pyspark df into dictionary
        # https://stackoverflow.com/questions/43679880/pyspark-dataframe-to-dictionary-columns-as-keys-and-list-of-column-values-ad-di
        return ensure_json_serializable(
            dict(zip(data.schema.names, zip(*data.collect())))
        )

    if isinstance(data, pd.DataFrame):
        return ensure_json_serializable(data.to_dict(orient="records"))

    if isinstance(data, decimal.Decimal):
        return

    if isinstance(data, RunIdentifier):
        return

    else:
        raise InvalidExpectationConfigurationError(
            "%s is of type %s which cannot be serialized to json"
            % (str(data), type(data).__name__)
        )


def requires_lossy_conversion(d):
    return d - decimal.Context(prec=sys.float_info.dig).create_decimal(d) != 0


def substitute_all_strftime_format_strings(
    data: Union[dict, list, str, Any], datetime_obj: Optional[datetime.datetime] = None
) -> Union[str, Any]:
    """
    This utility function will iterate over input data and for all strings, replace any strftime format
    elements using either the provided datetime_obj or the current datetime
    """

    datetime_obj: datetime.datetime = datetime_obj or datetime.datetime.now()
    if isinstance(data, dict) or isinstance(data, OrderedDict):
        return {
            k: substitute_all_strftime_format_strings(v, datetime_obj=datetime_obj)
            for k, v in data.items()
        }
    elif isinstance(data, list):
        return [
            substitute_all_strftime_format_strings(el, datetime_obj=datetime_obj)
            for el in data
        ]
    elif isinstance(data, str):
        return get_datetime_string_from_strftime_format(data, datetime_obj=datetime_obj)
    else:
        return data


def get_datetime_string_from_strftime_format(
    format_str: str, datetime_obj: Optional[datetime.datetime] = None
) -> str:
    """
    This utility function takes a string with strftime format elements and substitutes those elements using
    either the provided datetime_obj or current datetime
    """
    datetime_obj: datetime.datetime = datetime_obj or datetime.datetime.now()
    return datetime_obj.strftime(format_str)


def parse_string_to_datetime(
    datetime_string: str, datetime_format_string: Optional[str] = None
) -> datetime.date:
    if not isinstance(datetime_string, str):
        raise ge_exceptions.SorterError(
            f"""Source "datetime_string" must have string type (actual type is "{str(type(datetime_string))}").
            """
        )

    if not datetime_format_string:
        return dateutil.parser.parse(timestr=datetime_string)

    if datetime_format_string and not isinstance(datetime_format_string, str):
        raise ge_exceptions.SorterError(
            f"""DateTime parsing formatter "datetime_format_string" must have string type (actual type is
"{str(type(datetime_format_string))}").
            """
        )

    return datetime.datetime.strptime(datetime_string, datetime_format_string)


def datetime_to_int(dt: datetime.date) -> int:
    return int(dt.strftime("%Y%m%d%H%M%S"))


# noinspection SpellCheckingInspection
class AzureUrl:
    """
    Parses an Azure Blob Storage URL into its separate components.
    Formats:
        WASBS (for Spark): "wasbs://<CONTAINER>@<ACCOUNT_NAME>.blob.core.windows.net/<BLOB>"
        HTTP(S) (for Pandas) "<ACCOUNT_NAME>.blob.core.windows.net/<CONTAINER>/<BLOB>"

        Reference: WASBS -- Windows Azure Storage Blob (https://datacadamia.com/azure/wasb).
    """

    AZURE_BLOB_STORAGE_PROTOCOL_DETECTION_REGEX_PATTERN: str = (
        r"^[^@]+@.+\.blob\.core\.windows\.net\/.+$"
    )

    AZURE_BLOB_STORAGE_HTTPS_URL_REGEX_PATTERN: str = (
        r"^(https?:\/\/)?(.+?)\.blob\.core\.windows\.net/([^/]+)/(.+)$"
    )
    AZURE_BLOB_STORAGE_HTTPS_URL_TEMPLATE: str = (
        "{account_name}.blob.core.windows.net/{container}/{path}"
    )

    AZURE_BLOB_STORAGE_WASBS_URL_REGEX_PATTERN: str = (
        r"^(wasbs?:\/\/)?([^/]+)@(.+?)\.blob\.core\.windows\.net/(.+)$"
    )
    AZURE_BLOB_STORAGE_WASBS_URL_TEMPLATE: str = (
        "wasbs://{container}@{account_name}.blob.core.windows.net/{path}"
    )

    def __init__(self, url: str):
        search = re.search(
            AzureUrl.AZURE_BLOB_STORAGE_PROTOCOL_DETECTION_REGEX_PATTERN, url
        )
        if search is None:
            search = re.search(AzureUrl.AZURE_BLOB_STORAGE_HTTPS_URL_REGEX_PATTERN, url)
            assert (
                search is not None
            ), "The provided URL does not adhere to the format specified by the Azure SDK (<ACCOUNT_NAME>.blob.core.windows.net/<CONTAINER>/<BLOB>)"
            self._protocol = search.group(1)
            self._account_name = search.group(2)
            self._container = search.group(3)
            self._blob = search.group(4)
        else:
            search = re.search(AzureUrl.AZURE_BLOB_STORAGE_WASBS_URL_REGEX_PATTERN, url)
            assert (
                search is not None
            ), "The provided URL does not adhere to the format specified by the Azure SDK (wasbs://<CONTAINER>@<ACCOUNT_NAME>.blob.core.windows.net/<BLOB>)"
            self._protocol = search.group(1)
            self._container = search.group(2)
            self._account_name = search.group(3)
            self._blob = search.group(4)

    @property
    def protocol(self):
        return self._protocol

    @property
    def account_name(self):
        return self._account_name

    @property
    def account_url(self):
        return f"{self.account_name}.blob.core.windows.net"

    @property
    def container(self):
        return self._container

    @property
    def blob(self):
        return self._blob


class GCSUrl:
    """
    Parses a Google Cloud Storage URL into its separate components
    Format: gs://<BUCKET_OR_NAME>/<BLOB>
    """

    URL_REGEX_PATTERN: str = r"^gs://([^/]+)/(.+)$"

    OBJECT_URL_TEMPLATE: str = "gs://{bucket_or_name}/{path}"

    def __init__(self, url: str):
        search = re.search(GCSUrl.URL_REGEX_PATTERN, url)
        assert (
            search is not None
        ), "The provided URL does not adhere to the format specified by the GCS SDK (gs://<BUCKET_OR_NAME>/<BLOB>)"
        self._bucket = search.group(1)
        self._blob = search.group(2)

    @property
    def bucket(self):
        return self._bucket

    @property
    def blob(self):
        return self._blob


# S3Url class courtesy: https://stackoverflow.com/questions/42641315/s3-urls-get-bucket-name-and-path
class S3Url:
    OBJECT_URL_TEMPLATE: str = "s3a://{bucket}/{path}"

    """
    >>> s = S3Url("s3://bucket/hello/world")
    >>> s.bucket
    'bucket'
    >>> s.key
    'hello/world'
    >>> s.url
    's3://bucket/hello/world'

    >>> s = S3Url("s3://bucket/hello/world?qwe1=3#ddd")
    >>> s.bucket
    'bucket'
    >>> s.key
    'hello/world?qwe1=3#ddd'
    >>> s.url
    's3://bucket/hello/world?qwe1=3#ddd'

    >>> s = S3Url("s3://bucket/hello/world#foo?bar=2")
    >>> s.key
    'hello/world#foo?bar=2'
    >>> s.url
    's3://bucket/hello/world#foo?bar=2'
    """

    def __init__(self, url):
        self._parsed = urlparse(url, allow_fragments=False)

    @property
    def bucket(self):
        return self._parsed.netloc

    @property
    def key(self):
        if self._parsed.query:
            return f"{self._parsed.path.lstrip('/')}?{self._parsed.query}"
        else:
            return self._parsed.path.lstrip("/")

    @property
    def suffix(self) -> Optional[str]:
        """
        Attempts to get a file suffix from the S3 key.
        If can't find one returns `None`.
        """
        splits = self._parsed.path.rsplit(".", 1)
        _suffix = splits[-1]
        if len(_suffix) > 0 and len(splits) > 1:
            return str(_suffix)
        return None

    @property
    def url(self):
        return self._parsed.geturl()


class DBFSPath:
    """
    Methods for converting Databricks Filesystem (DBFS) paths
    """

    @staticmethod
    def convert_to_protocol_version(path: str) -> str:
        if re.search(r"^\/dbfs", path):
            candidate = path.replace("/dbfs", "dbfs:", 1)
            if candidate == "dbfs:":
                # Must add trailing slash
                return "dbfs:/"
            else:
                return candidate
        elif re.search(r"^dbfs:", path):
            if path == "dbfs:":
                # Must add trailing slash
                return "dbfs:/"
            return path
        else:
            raise ValueError("Path should start with either /dbfs or dbfs:")

    @staticmethod
    def convert_to_file_semantics_version(path: str) -> str:
        if re.search(r"^dbfs:", path):
            return path.replace("dbfs:", "/dbfs", 1)
        elif re.search("^/dbfs", path):
            return path
        else:
            raise ValueError("Path should start with either /dbfs or dbfs:")


def sniff_s3_compression(s3_url: S3Url) -> str:
    """Attempts to get read_csv compression from s3_url"""
    return _SUFFIX_TO_PD_KWARG.get(s3_url.suffix)


# noinspection PyPep8Naming
def get_or_create_spark_application(
    spark_config: Optional[Dict[str, str]] = None,
    force_reuse_spark_context: bool = False,
):
    # Due to the uniqueness of SparkContext per JVM, it is impossible to change SparkSession configuration dynamically.
    # Attempts to circumvent this constraint cause "ValueError: Cannot run multiple SparkContexts at once" to be thrown.
    # Hence, SparkSession with SparkConf acceptable for all tests must be established at "pytest" collection time.
    # This is preferred to calling "return SparkSession.builder.getOrCreate()", which will result in the setting
    # ("spark.app.name", "pyspark-shell") remaining in SparkConf statically for the entire duration of the "pytest" run.
    try:
        from pyspark.sql import SparkSession
    except ImportError:
        SparkSession = None
        # TODO: review logging more detail here
        logger.debug(
            "Unable to load pyspark; install optional spark dependency for support."
        )

    if spark_config is None:
        spark_config = {}
    else:
        spark_config = copy.deepcopy(spark_config)
    name: Optional[str] = spark_config.get("spark.app.name")
    if not name:
        name = "default_great_expectations_spark_application"
    spark_config.update({"spark.app.name": name})

    spark_session: Optional[SparkSession] = get_or_create_spark_session(
        spark_config=spark_config
    )
    if spark_session is None:
        raise ValueError("SparkContext could not be started.")

    # noinspection PyProtectedMember
    sc_stopped: bool = spark_session.sparkContext._jsc.sc().isStopped()
    if not force_reuse_spark_context and spark_restart_required(
        current_spark_config=spark_session.sparkContext.getConf().getAll(),
        desired_spark_config=spark_config,
    ):
        if not sc_stopped:
            try:
                # We need to stop the old/default Spark session in order to reconfigure it with the desired options.
                logger.info("Stopping existing spark context to reconfigure.")
                spark_session.sparkContext.stop()
            except AttributeError:
                logger.error(
                    "Unable to load spark context; install optional spark dependency for support."
                )
        spark_session = get_or_create_spark_session(spark_config=spark_config)
        if spark_session is None:
            raise ValueError("SparkContext could not be started.")
        # noinspection PyProtectedMember
        sc_stopped = spark_session.sparkContext._jsc.sc().isStopped()

    if sc_stopped:
        raise ValueError("SparkContext stopped unexpectedly.")

    return spark_session


# noinspection PyPep8Naming
def get_or_create_spark_session(
    spark_config: Optional[Dict[str, str]] = None,
):
    # Due to the uniqueness of SparkContext per JVM, it is impossible to change SparkSession configuration dynamically.
    # Attempts to circumvent this constraint cause "ValueError: Cannot run multiple SparkContexts at once" to be thrown.
    # Hence, SparkSession with SparkConf acceptable for all tests must be established at "pytest" collection time.
    # This is preferred to calling "return SparkSession.builder.getOrCreate()", which will result in the setting
    # ("spark.app.name", "pyspark-shell") remaining in SparkConf statically for the entire duration of the "pytest" run.
    try:
        from pyspark.sql import SparkSession
    except ImportError:
        SparkSession = None
        # TODO: review logging more detail here
        logger.debug(
            "Unable to load pyspark; install optional spark dependency for support."
        )

    spark_session: Optional[SparkSession]
    try:
        if spark_config is None:
            spark_config = {}
        else:
            spark_config = copy.deepcopy(spark_config)

        builder = SparkSession.builder

        app_name: Optional[str] = spark_config.get("spark.app.name")
        if app_name:
            builder.appName(app_name)
        for k, v in spark_config.items():
            if k != "spark.app.name":
                builder.config(k, v)
        spark_session = builder.getOrCreate()
        # noinspection PyProtectedMember
        if spark_session.sparkContext._jsc.sc().isStopped():
            raise ValueError("SparkContext stopped unexpectedly.")
    except AttributeError:
        logger.error(
            "Unable to load spark context; install optional spark dependency for support."
        )
        spark_session = None

    return spark_session


def spark_restart_required(
    current_spark_config: List[tuple], desired_spark_config: dict
) -> bool:

    # we can't change spark context config values within databricks runtimes
    if in_databricks():
        return False

    current_spark_config_dict: dict = {k: v for (k, v) in current_spark_config}
    if desired_spark_config.get("spark.app.name") != current_spark_config_dict.get(
        "spark.app.name"
    ):
        return True

    if not {(k, v) for k, v in desired_spark_config.items()}.issubset(
        current_spark_config
    ):
        return True

    return False


def get_sql_dialect_floating_point_infinity_value(
    schema: str, negative: bool = False
) -> float:
    res: Optional[dict] = SCHEMAS.get(schema)
    if res is None:
        if negative:
            return -np.inf
        else:
            return np.inf
    else:
        if negative:
            return res["NegativeInfinity"]
        else:
            return res["PositiveInfinity"]<|MERGE_RESOLUTION|>--- conflicted
+++ resolved
@@ -146,13 +146,10 @@
     if isinstance(data, (SerializableDictDot, SerializableDotDict)):
         return data.to_json_dict()
 
-<<<<<<< HEAD
-=======
-    # Handling "float(nan)" separately is required by Python-3.6 and Pandas-0.23 versions.
+    # Handling "float(nan)" separately is required by Pandas-0.23 version.
     if isinstance(data, float) and np.isnan(data):
         return None
 
->>>>>>> d6d6e44d
     if isinstance(data, (str, int, float, bool)):
         # No problem to encode json
         return data
