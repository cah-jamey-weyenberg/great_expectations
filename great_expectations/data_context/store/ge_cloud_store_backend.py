import logging
from abc import ABCMeta
from enum import Enum
from json import JSONDecodeError
from typing import Any, Dict, List, Optional, Set, Tuple, Union
from urllib.parse import urljoin

import requests

from great_expectations.core.configuration import AbstractConfig
from great_expectations.data_context.data_context_variables import (
    DataContextVariableSchema,
)
from great_expectations.data_context.store.store_backend import StoreBackend
from great_expectations.data_context.types.base import datasourceConfigSchema
from great_expectations.data_context.types.resource_identifiers import GeCloudIdentifier
from great_expectations.exceptions import StoreBackendError
from great_expectations.marshmallow__shade import Schema
from great_expectations.util import bidict, filter_properties_dict, hyphen

try:
    from typing import TypedDict  # type: ignore[attr-defined]
except ImportError:
    from typing_extensions import TypedDict

logger = logging.getLogger(__name__)

from typing_extensions import TypedDict


class ResponsePayloadDataField(TypedDict):
    attributes: dict
    id: str
    type: str


class ResponsePayload(TypedDict):
    data: ResponsePayloadDataField
    jsonapi: dict
    links: dict


class PayloadDataField(TypedDict):
    attributes: dict
    id: str
    type: str


class ResponsePayload(TypedDict):
    data: PayloadDataField


class GeCloudRESTResource(str, Enum):
    BATCH = "batch"
    CHECKPOINT = "checkpoint"
    # Chetan - 20220811 - CONTRACT is deprecated by GX Cloud and is to be removed upon migration of E2E tests
    CONTRACT = "contract"
    DATASOURCE = "datasource"
    DATA_ASSET = "data_asset"
    DATA_CONTEXT = "data_context"
    DATA_CONTEXT_VARIABLES = "data_context_variables"
    EXPECTATION = "expectation"
    EXPECTATION_SUITE = "expectation_suite"
    EXPECTATION_VALIDATION_RESULT = "expectation_validation_result"
    PROFILER = "profiler"
    RENDERED_DATA_DOC = "rendered_data_doc"
    # Chetan - 20220812 - SUITE_VALIDATION_RESULT is deprecated by GX Cloud and is to be removed upon migration of E2E tests
    SUITE_VALIDATION_RESULT = "suite_validation_result"
    VALIDATION_RESULT = "validation_result"


class GeCloudStoreBackend(StoreBackend, metaclass=ABCMeta):
    PAYLOAD_ATTRIBUTES_KEYS: Dict[GeCloudRESTResource, str] = {
        GeCloudRESTResource.CHECKPOINT: "checkpoint_config",
        # Chetan - 20220811 - CONTRACT is deprecated by GX Cloud and is to be removed upon migration of E2E tests
        GeCloudRESTResource.CONTRACT: "checkpoint_config",
        GeCloudRESTResource.DATASOURCE: "datasource_config",
        GeCloudRESTResource.DATA_CONTEXT: "data_context_config",
        GeCloudRESTResource.DATA_CONTEXT_VARIABLES: "data_context_variables",
        GeCloudRESTResource.EXPECTATION_SUITE: "suite",
        GeCloudRESTResource.PROFILER: "profiler",
        GeCloudRESTResource.RENDERED_DATA_DOC: "rendered_data_doc",
        # Chetan - 20220812 - SUITE_VALIDATION_RESULT is deprecated by GX Cloud and is to be removed upon migration of E2E tests
        GeCloudRESTResource.SUITE_VALIDATION_RESULT: "result",
        GeCloudRESTResource.VALIDATION_RESULT: "result",
    }

    ALLOWED_SET_KWARGS_BY_RESOURCE_TYPE: Dict[GeCloudRESTResource, Set[str]] = {
        GeCloudRESTResource.EXPECTATION_SUITE: {"clause_id"},
        GeCloudRESTResource.RENDERED_DATA_DOC: {"source_type", "source_id"},
        # Chetan - 20220812 - SUITE_VALIDATION_RESULT is deprecated by GX Cloud and is to be removed upon migration of E2E tests
        GeCloudRESTResource.SUITE_VALIDATION_RESULT: {
            "checkpoint_id",
            "expectation_suite_id",
        },
        GeCloudRESTResource.VALIDATION_RESULT: {
            "checkpoint_id",
            "expectation_suite_id",
        },
    }

    RESOURCE_PLURALITY_LOOKUP_DICT: bidict = bidict(  # type: ignore[misc] # Keywords must be str
        **{  # type: ignore[arg-type]
            GeCloudRESTResource.BATCH: "batches",
            GeCloudRESTResource.CHECKPOINT: "checkpoints",
            # Chetan - 20220811 - CONTRACT is deprecated by GX Cloud and is to be removed upon migration of E2E tests
            GeCloudRESTResource.CONTRACT: "contracts",
            GeCloudRESTResource.DATA_ASSET: "data_assets",
            GeCloudRESTResource.DATA_CONTEXT_VARIABLES: "data_context_variables",
            GeCloudRESTResource.DATASOURCE: "datasources",
            GeCloudRESTResource.EXPECTATION: "expectations",
            GeCloudRESTResource.EXPECTATION_SUITE: "expectation_suites",
            GeCloudRESTResource.EXPECTATION_VALIDATION_RESULT: "expectation_validation_results",
            GeCloudRESTResource.PROFILER: "profilers",
            GeCloudRESTResource.RENDERED_DATA_DOC: "rendered_data_docs",
            # Chetan - 20220812 - SUITE_VALIDATION_RESULT is deprecated by GX Cloud and is to be removed upon migration of E2E tests
            GeCloudRESTResource.SUITE_VALIDATION_RESULT: "suite_validation_results",
            GeCloudRESTResource.VALIDATION_RESULT: "validation_results",
        }
    )

    DEFAULT_BASE_URL: str = "https://app.greatexpectations.io/"

<<<<<<< HEAD
    TIMEOUT: int = 15
=======
    TIMEOUT: int = 20
>>>>>>> d394942f

    def __init__(
        self,
        ge_cloud_credentials: Dict,
        ge_cloud_base_url: str = DEFAULT_BASE_URL,
        ge_cloud_resource_type: Optional[Union[str, GeCloudRESTResource]] = None,
        ge_cloud_resource_name: Optional[str] = None,
        suppress_store_backend_id: bool = True,
        manually_initialize_store_backend_id: str = "",
        store_name: Optional[str] = None,
    ) -> None:
        super().__init__(
            fixed_length_key=True,
            suppress_store_backend_id=suppress_store_backend_id,
            manually_initialize_store_backend_id=manually_initialize_store_backend_id,
            store_name=store_name,
        )
        assert (
            ge_cloud_resource_type or ge_cloud_resource_name
        ), "Must provide either ge_cloud_resource_type or ge_cloud_resource_name"

        self._ge_cloud_base_url = ge_cloud_base_url

        self._ge_cloud_resource_name = (
            ge_cloud_resource_name
            or self.RESOURCE_PLURALITY_LOOKUP_DICT[ge_cloud_resource_type]
        )

        # While resource_types should be coming in as enums, configs represent the arg
        # as strings and require manual casting.
        if ge_cloud_resource_type and isinstance(ge_cloud_resource_type, str):
            ge_cloud_resource_type = ge_cloud_resource_type.upper()
            ge_cloud_resource_type = GeCloudRESTResource[ge_cloud_resource_type]

        self._ge_cloud_resource_type = (
            ge_cloud_resource_type
            or self.RESOURCE_PLURALITY_LOOKUP_DICT[ge_cloud_resource_name]
        )

        # TOTO: remove when account_id is deprecated
        if ge_cloud_credentials.get("account_id"):
            logger.warning(
                'The "account_id" ge_cloud_credentials key has been renamed to "organization_id" and will '
                "be deprecated in the next major release."
            )
            ge_cloud_credentials["organization_id"] = ge_cloud_credentials["account_id"]
            ge_cloud_credentials.pop("account_id")
        self._ge_cloud_credentials = ge_cloud_credentials

        # Initialize with store_backend_id if not part of an HTMLSiteStore
        if not self._suppress_store_backend_id:
            _ = self.store_backend_id

        # Gather the call arguments of the present function (include the "module_name" and add the "class_name"), filter
        # out the Falsy values, and set the instance "_config" variable equal to the resulting dictionary.
        self._config = {
            "ge_cloud_base_url": ge_cloud_base_url,
            "ge_cloud_resource_name": ge_cloud_resource_name,
            "ge_cloud_resource_type": ge_cloud_resource_type,
            "fixed_length_key": True,
            "suppress_store_backend_id": suppress_store_backend_id,
            "manually_initialize_store_backend_id": manually_initialize_store_backend_id,
            "store_name": store_name,
            "module_name": self.__class__.__module__,
            "class_name": self.__class__.__name__,
        }
        filter_properties_dict(properties=self._config, inplace=True)

        # TODO: AJB 20220803 pass schema in during init
        if ge_cloud_resource_type == GeCloudRESTResource.DATASOURCE:
            self._schema: Schema = datasourceConfigSchema

    @property
    def auth_headers(self) -> Dict[str, str]:
        return {
            "Content-Type": "application/vnd.api+json",
            "Authorization": f'Bearer {self.ge_cloud_credentials.get("access_token")}',
        }

<<<<<<< HEAD
    def _get(self, key: Tuple[str, ...]) -> ResponsePayload:
        # TODO: AJB 20220803 move this isinstance check to store.py and make this method take a non-tuple
        #  AbstractConfig key (similar to _set()):
        if isinstance(key, GeCloudIdentifier):
            key = key.to_tuple()
=======
    def _get(self, key: Tuple[str, ...]) -> ResponsePayload:  # type: ignore[override]
>>>>>>> d394942f
        ge_cloud_url = self.get_url_for_key(key=key)
        params: Optional[dict] = None
        try:
            # if name is included in the key, add as a param
            if len(key) > 2 and key[2]:
                params = {"name": key[2]}
                ge_cloud_url = ge_cloud_url.rstrip("/")

<<<<<<< HEAD
            response: requests.Response = requests.get(
=======
            response = requests.get(
>>>>>>> d394942f
                ge_cloud_url,
                headers=self.auth_headers,
                params=params,
                timeout=self.TIMEOUT,
            )
            response.raise_for_status()
            return response.json()
        except JSONDecodeError as jsonError:
            logger.debug(
                "Failed to parse GE Cloud Response into JSON",
                str(response.text),
                str(jsonError),
            )
            raise StoreBackendError(
                f"Unable to get object in GE Cloud Store Backend: {jsonError}"
            )
        except (requests.HTTPError, requests.Timeout) as http_exc:
            raise StoreBackendError(
                f"Unable to get object in GE Cloud Store Backend: {http_exc}"
            )

    def _move(self) -> None:  # type: ignore[override]
        pass

<<<<<<< HEAD
    def _update(self, key: GeCloudIdentifier, value: AbstractConfig) -> ResponsePayload:

        assert isinstance(
            value, AbstractConfig
        ), f"Only {AbstractConfig.__name__} is supported in {self.__class__.__name__}"

=======
    # TODO: GG 20220810 return the `ResponsePayload`
    def _update(self, ge_cloud_id: str, value: Any) -> bool:
>>>>>>> d394942f
        resource_type = self.ge_cloud_resource_type
        organization_id = self.ge_cloud_credentials["organization_id"]
        attributes_key = self.PAYLOAD_ATTRIBUTES_KEYS[resource_type]

        data = {
            "data": {
                "type": resource_type.value,
                "attributes": {
                    attributes_key: value,
                    "organization_id": organization_id,
                },
            }
        }

        url = urljoin(
            self.ge_cloud_base_url,
            f"organizations/"
            f"{organization_id}/"
            f"{hyphen(self.ge_cloud_resource_name)}",
        )

        if ge_cloud_id:
            data["data"]["id"] = ge_cloud_id
            url = urljoin(f"{url}/", ge_cloud_id)

        try:
            response = requests.put(
                url, json=data, headers=self.auth_headers, timeout=self.TIMEOUT
            )
            response_status_code = response.status_code

            # 2022-07-28 - Chetan - GX Cloud does not currently support PUT requests
            # for the ExpectationSuite endpoint. As such, this is a temporary fork to
            # ensure that legacy PATCH behavior is supported.
            if (
                response_status_code == 405
                and resource_type is GeCloudRESTResource.EXPECTATION_SUITE
            ):
                response = requests.patch(
                    url, json=data, headers=self.auth_headers, timeout=self.TIMEOUT
                )
<<<<<<< HEAD

            response.raise_for_status()

            return self.get(key=key)

        except requests.HTTPError as httperror:
            logger.warning(str(httperror))
            raise StoreBackendError(
                f"Unable to update object in GE Cloud Store Backend: HttpError: {response}"
            )

=======
                response_status_code = response.status_code

            response.raise_for_status()
            return True

        except (requests.HTTPError, requests.Timeout) as http_exc:
            raise StoreBackendError(
                f"Unable to update object in GE Cloud Store Backend {http_exc}"
            )
>>>>>>> d394942f
        except Exception as e:
            logger.debug(str(e))
            raise StoreBackendError(
                f"Unable to update object in GE Cloud Store Backend: {e}"
            )

    @property
    def allowed_set_kwargs(self) -> Set[str]:
        return self.ALLOWED_SET_KWARGS_BY_RESOURCE_TYPE.get(
            self.ge_cloud_resource_type, set()
        )

    def validate_set_kwargs(self, kwargs: dict) -> Union[bool, None]:
        kwarg_names = set(kwargs.keys())
        if len(kwarg_names) == 0:
            return True
        if kwarg_names <= self.allowed_set_kwargs:
            return True
        if not (kwarg_names <= self.allowed_set_kwargs):
            extra_kwargs = kwarg_names - self.allowed_set_kwargs
            raise ValueError(f'Invalid kwargs: {(", ").join(extra_kwargs)}')
        return None

<<<<<<< HEAD
    def _validate_key(self, key: GeCloudIdentifier) -> None:
        assert isinstance(
            key, GeCloudIdentifier
        ), f"Only {GeCloudIdentifier.__name__} is supported in {self.__class__.__name__}"

    def _set(
        self, key: GeCloudIdentifier, value: AbstractConfig, **kwargs
    ) -> ResponsePayload:

        assert isinstance(
            value, AbstractConfig
        ), f"Only {AbstractConfig.__name__} is supported in {self.__class__.__name__}"

        # Each resource type has corresponding attribute key to include in POST body
        ge_cloud_resource: GeCloudRESTResource = key.resource_type
        ge_cloud_id: str = key.ge_cloud_id

        serialized_value: dict = self._schema.dump(value)
=======
    def _set(  # type: ignore[override]
        self,
        key: Tuple[GeCloudRESTResource, ...],
        value: Any,
        **kwargs: dict,
    ) -> Union[bool, GeCloudResourceRef]:
        # Each resource type has corresponding attribute key to include in POST body
        ge_cloud_resource = key[0]
        ge_cloud_id: str = key[1]
>>>>>>> d394942f

        # if key has ge_cloud_id, perform _update instead
        # Chetan - 20220713 - DataContextVariables are a special edge case for the Cloud product
        # and always necessitate a PUT.
        if (
            ge_cloud_id
            or ge_cloud_resource is GeCloudRESTResource.DATA_CONTEXT_VARIABLES
        ):
<<<<<<< HEAD
            return self._update(key=key, value=value)
=======
            return self._update(ge_cloud_id=ge_cloud_id, value=value)
>>>>>>> d394942f

        resource_type = self.ge_cloud_resource_type
        resource_name = self.ge_cloud_resource_name
        organization_id = self.ge_cloud_credentials["organization_id"]

        attributes_key = self.PAYLOAD_ATTRIBUTES_KEYS[resource_type]

        data = {
            "data": {
                "type": resource_type,
                "attributes": {
                    "organization_id": organization_id,
                    attributes_key: serialized_value,
                    **(kwargs if self.validate_set_kwargs(kwargs) else {}),
                },
            }
        }

        url = urljoin(
            self.ge_cloud_base_url,
            f"organizations/" f"{organization_id}/" f"{hyphen(resource_name)}",
        )
        try:
<<<<<<< HEAD
            response: requests.Response = requests.post(
                url, json=data, headers=self.auth_headers, timeout=self.TIMEOUT
            )
=======
            response = requests.post(
                url, json=data, headers=self.auth_headers, timeout=self.TIMEOUT
            )
            response_json = response.json()
>>>>>>> d394942f

            value.id_ = self._retrieve_id_from_response(response)

            key: GeCloudIdentifier = self.build_key(
                name=value.name,
                id_=value.id_,
            )

            return self.get(key)

        # TODO Show more detailed error messages
        except Exception as e:
            logger.debug(str(e))
            raise StoreBackendError(
                f"Unable to set object in GE Cloud Store Backend: {e}"
            )

    def _retrieve_id_from_response(self, response: requests.Response) -> str:
        """Pull out the id from the response object json

        Args:
            response: response to retrieve id from

        Returns:
            string of id
        """
        return response.json()["data"]["id"]

    @property
    def ge_cloud_base_url(self) -> str:
        return self._ge_cloud_base_url

    @property
    def ge_cloud_resource_name(self) -> str:
        return self._ge_cloud_resource_name

    @property
    def ge_cloud_resource_type(self) -> GeCloudRESTResource:
        return self._ge_cloud_resource_type  # type: ignore[return-value]

    @property
    def ge_cloud_credentials(self) -> dict:
        return self._ge_cloud_credentials

    def list_keys(self, prefix: Tuple = ()) -> List[Tuple[GeCloudRESTResource, Any]]:  # type: ignore[override]
        url = urljoin(
            self.ge_cloud_base_url,
            f"organizations/"
            f"{self.ge_cloud_credentials['organization_id']}/"
            f"{hyphen(self.ge_cloud_resource_name)}",
        )
        try:
            response = requests.get(
                url, headers=self.auth_headers, timeout=self.TIMEOUT
            )
            response_json = response.json()
            keys = [
                (
                    self.ge_cloud_resource_type,
                    resource["id"],
                )
                for resource in response_json.get("data")
            ]
            return keys
        except Exception as e:
            logger.debug(str(e))
            raise StoreBackendError(
                f"Unable to list keys in GE Cloud Store Backend: {e}"
            )

    def get_url_for_key(  # type: ignore[override]
        self, key: Tuple[str, ...], protocol: Optional[Any] = None
    ) -> str:
        ge_cloud_id = key[1]
        url = urljoin(
            self.ge_cloud_base_url,
            f"organizations/{self.ge_cloud_credentials['organization_id']}/{hyphen(self.ge_cloud_resource_name)}/{ge_cloud_id}",
        )
        return url

    def remove_key(self, key):
        if not isinstance(key, tuple):
            key = key.to_tuple()

        ge_cloud_id = key[1]

        data = {
            "data": {
                "type": self.ge_cloud_resource_type,
                "id_": ge_cloud_id,
                "attributes": {
                    "deleted": True,
                },
            }
        }

        url = urljoin(
            self.ge_cloud_base_url,
            f"organizations/"
            f"{self.ge_cloud_credentials['organization_id']}/"
            f"{hyphen(self.ge_cloud_resource_name)}/"
            f"{ge_cloud_id}",
        )
        try:
            response = requests.delete(
                url, json=data, headers=self.auth_headers, timeout=self.TIMEOUT
            )
            response_status_code = response.status_code

            if response_status_code < 300:
                return True
            return False
        except Exception as e:
            logger.debug(str(e))
            raise StoreBackendError(
                f"Unable to delete object in GE Cloud Store Backend: {e}"
            )

    def _has_key(self, key: Tuple[str, ...]) -> bool:  # type: ignore[override]
        # self.list_keys() generates a list of length 2 tuples
        if len(key) == 3:
            key = key[:2]
        all_keys = self.list_keys()
        return key in all_keys

    @property
    def config(self) -> dict:
        return self._config

    def build_key(
        self,
        id_: Optional[str] = None,
        name: Optional[str] = None,
    ) -> GeCloudIdentifier:
        """Get the store backend specific implementation of the key. ignore resource_type since it is defined when initializing the cloud store backend."""
        return GeCloudIdentifier(
            resource_type=self.ge_cloud_resource_type,
            ge_cloud_id=id_,
            resource_name=name,
        )<|MERGE_RESOLUTION|>--- conflicted
+++ resolved
@@ -26,18 +26,6 @@
 logger = logging.getLogger(__name__)
 
 from typing_extensions import TypedDict
-
-
-class ResponsePayloadDataField(TypedDict):
-    attributes: dict
-    id: str
-    type: str
-
-
-class ResponsePayload(TypedDict):
-    data: ResponsePayloadDataField
-    jsonapi: dict
-    links: dict
 
 
 class PayloadDataField(TypedDict):
@@ -121,11 +109,7 @@
 
     DEFAULT_BASE_URL: str = "https://app.greatexpectations.io/"
 
-<<<<<<< HEAD
     TIMEOUT: int = 15
-=======
-    TIMEOUT: int = 20
->>>>>>> d394942f
 
     def __init__(
         self,
@@ -205,15 +189,7 @@
             "Authorization": f'Bearer {self.ge_cloud_credentials.get("access_token")}',
         }
 
-<<<<<<< HEAD
-    def _get(self, key: Tuple[str, ...]) -> ResponsePayload:
-        # TODO: AJB 20220803 move this isinstance check to store.py and make this method take a non-tuple
-        #  AbstractConfig key (similar to _set()):
-        if isinstance(key, GeCloudIdentifier):
-            key = key.to_tuple()
-=======
     def _get(self, key: Tuple[str, ...]) -> ResponsePayload:  # type: ignore[override]
->>>>>>> d394942f
         ge_cloud_url = self.get_url_for_key(key=key)
         params: Optional[dict] = None
         try:
@@ -222,11 +198,7 @@
                 params = {"name": key[2]}
                 ge_cloud_url = ge_cloud_url.rstrip("/")
 
-<<<<<<< HEAD
             response: requests.Response = requests.get(
-=======
-            response = requests.get(
->>>>>>> d394942f
                 ge_cloud_url,
                 headers=self.auth_headers,
                 params=params,
@@ -251,17 +223,12 @@
     def _move(self) -> None:  # type: ignore[override]
         pass
 
-<<<<<<< HEAD
     def _update(self, key: GeCloudIdentifier, value: AbstractConfig) -> ResponsePayload:
 
         assert isinstance(
             value, AbstractConfig
         ), f"Only {AbstractConfig.__name__} is supported in {self.__class__.__name__}"
 
-=======
-    # TODO: GG 20220810 return the `ResponsePayload`
-    def _update(self, ge_cloud_id: str, value: Any) -> bool:
->>>>>>> d394942f
         resource_type = self.ge_cloud_resource_type
         organization_id = self.ge_cloud_credentials["organization_id"]
         attributes_key = self.PAYLOAD_ATTRIBUTES_KEYS[resource_type]
@@ -303,7 +270,6 @@
                 response = requests.patch(
                     url, json=data, headers=self.auth_headers, timeout=self.TIMEOUT
                 )
-<<<<<<< HEAD
 
             response.raise_for_status()
 
@@ -315,17 +281,6 @@
                 f"Unable to update object in GE Cloud Store Backend: HttpError: {response}"
             )
 
-=======
-                response_status_code = response.status_code
-
-            response.raise_for_status()
-            return True
-
-        except (requests.HTTPError, requests.Timeout) as http_exc:
-            raise StoreBackendError(
-                f"Unable to update object in GE Cloud Store Backend {http_exc}"
-            )
->>>>>>> d394942f
         except Exception as e:
             logger.debug(str(e))
             raise StoreBackendError(
@@ -349,7 +304,6 @@
             raise ValueError(f'Invalid kwargs: {(", ").join(extra_kwargs)}')
         return None
 
-<<<<<<< HEAD
     def _validate_key(self, key: GeCloudIdentifier) -> None:
         assert isinstance(
             key, GeCloudIdentifier
@@ -368,17 +322,6 @@
         ge_cloud_id: str = key.ge_cloud_id
 
         serialized_value: dict = self._schema.dump(value)
-=======
-    def _set(  # type: ignore[override]
-        self,
-        key: Tuple[GeCloudRESTResource, ...],
-        value: Any,
-        **kwargs: dict,
-    ) -> Union[bool, GeCloudResourceRef]:
-        # Each resource type has corresponding attribute key to include in POST body
-        ge_cloud_resource = key[0]
-        ge_cloud_id: str = key[1]
->>>>>>> d394942f
 
         # if key has ge_cloud_id, perform _update instead
         # Chetan - 20220713 - DataContextVariables are a special edge case for the Cloud product
@@ -387,11 +330,7 @@
             ge_cloud_id
             or ge_cloud_resource is GeCloudRESTResource.DATA_CONTEXT_VARIABLES
         ):
-<<<<<<< HEAD
             return self._update(key=key, value=value)
-=======
-            return self._update(ge_cloud_id=ge_cloud_id, value=value)
->>>>>>> d394942f
 
         resource_type = self.ge_cloud_resource_type
         resource_name = self.ge_cloud_resource_name
@@ -415,16 +354,10 @@
             f"organizations/" f"{organization_id}/" f"{hyphen(resource_name)}",
         )
         try:
-<<<<<<< HEAD
             response: requests.Response = requests.post(
                 url, json=data, headers=self.auth_headers, timeout=self.TIMEOUT
             )
-=======
-            response = requests.post(
-                url, json=data, headers=self.auth_headers, timeout=self.TIMEOUT
-            )
             response_json = response.json()
->>>>>>> d394942f
 
             value.id_ = self._retrieve_id_from_response(response)
 
