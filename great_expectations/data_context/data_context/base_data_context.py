import copy
import datetime
import errno
import logging
import os
import sys
import traceback
import uuid
import warnings
import webbrowser
from collections import OrderedDict
from typing import Any, Callable, Dict, List, Mapping, Optional, Tuple, Union, cast

from dateutil.parser import parse
from ruamel.yaml import YAML
from ruamel.yaml.comments import CommentedMap

from great_expectations.core.config_peer import ConfigPeer
from great_expectations.core.usage_statistics.events import UsageStatsEvents
from great_expectations.execution_engine import ExecutionEngine
from great_expectations.rule_based_profiler.config.base import (
    ruleBasedProfilerConfigSchema,
)
from great_expectations.rule_based_profiler.data_assistant.data_assistant_dispatcher import (
    DataAssistantDispatcher,
)

try:
    from typing import Literal
except ImportError:
    # Fallback for python < 3.8
    from typing_extensions import Literal

import great_expectations.exceptions as ge_exceptions
from great_expectations.checkpoint import Checkpoint, SimpleCheckpoint
from great_expectations.checkpoint.types.checkpoint_result import CheckpointResult
from great_expectations.core.batch import (
    Batch,
    BatchDefinition,
    BatchRequestBase,
    IDDict,
    get_batch_request_from_acceptable_arguments,
)
from great_expectations.core.expectation_suite import ExpectationSuite
from great_expectations.core.expectation_validation_result import get_metric_kwargs_id
from great_expectations.core.id_dict import BatchKwargs
from great_expectations.core.metric import ValidationMetricIdentifier
from great_expectations.core.run_identifier import RunIdentifier
from great_expectations.core.usage_statistics.anonymizers.anonymizer import Anonymizer
from great_expectations.core.usage_statistics.anonymizers.datasource_anonymizer import (
    DatasourceAnonymizer,
)
from great_expectations.core.usage_statistics.usage_statistics import (
    UsageStatisticsHandler,
    add_datasource_usage_statistics,
    get_batch_list_usage_statistics,
    run_validation_operator_usage_statistics,
    save_expectation_suite_usage_statistics,
    send_usage_message,
    usage_statistics_enabled_method,
)
from great_expectations.core.util import nested_update
from great_expectations.data_asset import DataAsset
from great_expectations.data_context.data_context.cloud_data_context import (
    CloudDataContext,
)
from great_expectations.data_context.data_context.ephemeral_data_context import (
    EphemeralDataContext,
)
from great_expectations.data_context.data_context.file_data_context import (
    FileDataContext,
)
from great_expectations.data_context.store import Store, TupleStoreBackend
from great_expectations.data_context.store.expectations_store import ExpectationsStore
from great_expectations.data_context.store.profiler_store import ProfilerStore
from great_expectations.data_context.store.validations_store import ValidationsStore
from great_expectations.data_context.templates import CONFIG_VARIABLES_TEMPLATE
from great_expectations.data_context.types.base import (
    CURRENT_GE_CONFIG_VERSION,
    DEFAULT_USAGE_STATISTICS_URL,
    AnonymizedUsageStatisticsConfig,
    CheckpointConfig,
    ConcurrencyConfig,
    DataContextConfig,
    DataContextConfigDefaults,
    DatasourceConfig,
    GeCloudConfig,
    ProgressBarsConfig,
    dataContextConfigSchema,
    datasourceConfigSchema,
)
from great_expectations.data_context.types.refs import GeCloudIdAwareRef
from great_expectations.data_context.types.resource_identifiers import (
    ConfigurationIdentifier,
    ExpectationSuiteIdentifier,
    GeCloudIdentifier,
    ValidationResultIdentifier,
)
from great_expectations.data_context.util import (
    PasswordMasker,
    build_store_from_config,
    instantiate_class_from_config,
    load_class,
    parse_substitution_variable,
    substitute_all_config_variables,
    substitute_config_variable,
)
from great_expectations.dataset import Dataset
from great_expectations.datasource import LegacyDatasource
from great_expectations.datasource.data_connector.data_connector import DataConnector
from great_expectations.datasource.new_datasource import BaseDatasource, Datasource
from great_expectations.marshmallow__shade import ValidationError
from great_expectations.profile.basic_dataset_profiler import BasicDatasetProfiler
from great_expectations.render.renderer.site_builder import SiteBuilder
from great_expectations.rule_based_profiler import (
    RuleBasedProfiler,
    RuleBasedProfilerResult,
)
from great_expectations.rule_based_profiler.config import RuleBasedProfilerConfig
from great_expectations.util import (
    filter_properties_dict,
    verify_dynamic_loading_support,
)
from great_expectations.validator.validator import BridgeValidator, Validator

try:
    from sqlalchemy.exc import SQLAlchemyError
except ImportError:
    # We'll redefine this error in code below to catch ProfilerError, which is caught above, so SA errors will
    # just fall through
    SQLAlchemyError = ge_exceptions.ProfilerError

logger = logging.getLogger(__name__)

# TODO: check if this can be refactored to use YAMLHandler class
yaml = YAML()
yaml.indent(mapping=2, sequence=4, offset=2)
yaml.default_flow_style = False


# TODO: <WILL> Most of the logic here will be migrated to EphemeralDataContext
class BaseDataContext(EphemeralDataContext, ConfigPeer):
    """
        This class implements most of the functionality of DataContext, with a few exceptions.

        1. BaseDataContext does not attempt to keep its project_config in sync with a file on disc.
        2. BaseDataContext doesn't attempt to "guess" paths or objects types. Instead, that logic is pushed
            into DataContext class.

        Together, these changes make BaseDataContext class more testable.

    --ge-feature-maturity-info--

        id: os_linux
        title: OS - Linux
        icon:
        short_description:
        description:
        how_to_guide_url:
        maturity: Production
        maturity_details:
            api_stability: N/A
            implementation_completeness: N/A
            unit_test_coverage: Complete
            integration_infrastructure_test_coverage: Complete
            documentation_completeness: Complete
            bug_risk: Low

        id: os_macos
        title: OS - MacOS
        icon:
        short_description:
        description:
        how_to_guide_url:
        maturity: Production
        maturity_details:
            api_stability: N/A
            implementation_completeness: N/A
            unit_test_coverage: Complete (local only)
            integration_infrastructure_test_coverage: Complete (local only)
            documentation_completeness: Complete
            bug_risk: Low

        id: os_windows
        title: OS - Windows
        icon:
        short_description:
        description:
        how_to_guide_url:
        maturity: Beta
        maturity_details:
            api_stability: N/A
            implementation_completeness: N/A
            unit_test_coverage: Minimal
            integration_infrastructure_test_coverage: Minimal
            documentation_completeness: Complete
            bug_risk: Moderate
    ------------------------------------------------------------
        id: workflow_create_edit_expectations_cli_scaffold
        title: Create and Edit Expectations - suite scaffold
        icon:
        short_description: Creating a new Expectation Suite using suite scaffold
        description: Creating Expectation Suites through an interactive development loop using suite scaffold
        how_to_guide_url: https://docs.greatexpectations.io/en/latest/how_to_guides/creating_and_editing_expectations/how_to_automatically_create_a_new_expectation_suite.html
        maturity: Experimental (expect exciting changes to Profiler capability)
        maturity_details:
            api_stability: N/A
            implementation_completeness: N/A
            unit_test_coverage: N/A
            integration_infrastructure_test_coverage: Partial
            documentation_completeness: Complete
            bug_risk: Low

        id: workflow_create_edit_expectations_cli_edit
        title: Create and Edit Expectations - CLI
        icon:
        short_description: Creating a new Expectation Suite using the CLI
        description: Creating a Expectation Suite great_expectations suite new command
        how_to_guide_url: https://docs.greatexpectations.io/en/latest/how_to_guides/creating_and_editing_expectations/how_to_create_a_new_expectation_suite_using_the_cli.html
        maturity: Experimental (expect exciting changes to Profiler and Suite Renderer capability)
        maturity_details:
            api_stability: N/A
            implementation_completeness: N/A
            unit_test_coverage: N/A
            integration_infrastructure_test_coverage: Partial
            documentation_completeness: Complete
            bug_risk: Low

        id: workflow_create_edit_expectations_json_schema
        title: Create and Edit Expectations - Json schema
        icon:
        short_description: Creating a new Expectation Suite from a json schema file
        description: Creating a new Expectation Suite using JsonSchemaProfiler function and json schema file
        how_to_guide_url: https://docs.greatexpectations.io/en/latest/how_to_guides/creating_and_editing_expectations/how_to_create_a_suite_from_a_json_schema_file.html
        maturity: Experimental (expect exciting changes to Profiler capability)
        maturity_details:
            api_stability: N/A
            implementation_completeness: N/A
            unit_test_coverage: N/A
            integration_infrastructure_test_coverage: Partial
            documentation_completeness: Complete
            bug_risk: Low

    --ge-feature-maturity-info--
    """

    PROFILING_ERROR_CODE_TOO_MANY_DATA_ASSETS = 2
    PROFILING_ERROR_CODE_SPECIFIED_DATA_ASSETS_NOT_FOUND = 3
    PROFILING_ERROR_CODE_NO_BATCH_KWARGS_GENERATORS_FOUND = 4
    PROFILING_ERROR_CODE_MULTIPLE_BATCH_KWARGS_GENERATORS_FOUND = 5
    UNCOMMITTED_DIRECTORIES = ["data_docs", "validations"]
    GE_UNCOMMITTED_DIR = "uncommitted"
    BASE_DIRECTORIES = [
        DataContextConfigDefaults.CHECKPOINTS_BASE_DIRECTORY.value,
        DataContextConfigDefaults.EXPECTATIONS_BASE_DIRECTORY.value,
        DataContextConfigDefaults.PLUGINS_BASE_DIRECTORY.value,
        DataContextConfigDefaults.PROFILERS_BASE_DIRECTORY.value,
        GE_UNCOMMITTED_DIR,
    ]
    GE_DIR = "great_expectations"
    GE_YML = "great_expectations.yml"
    GE_EDIT_NOTEBOOK_DIR = GE_UNCOMMITTED_DIR
    DOLLAR_SIGN_ESCAPE_STRING = r"\$"
    TEST_YAML_CONFIG_SUPPORTED_STORE_TYPES = [
        "ExpectationsStore",
        "ValidationsStore",
        "HtmlSiteStore",
        "EvaluationParameterStore",
        "MetricStore",
        "SqlAlchemyQueryStore",
        "CheckpointStore",
        "ProfilerStore",
    ]
    TEST_YAML_CONFIG_SUPPORTED_DATASOURCE_TYPES = [
        "Datasource",
        "SimpleSqlalchemyDatasource",
    ]
    TEST_YAML_CONFIG_SUPPORTED_DATA_CONNECTOR_TYPES = [
        "InferredAssetFilesystemDataConnector",
        "ConfiguredAssetFilesystemDataConnector",
        "InferredAssetS3DataConnector",
        "ConfiguredAssetS3DataConnector",
        "InferredAssetAzureDataConnector",
        "ConfiguredAssetAzureDataConnector",
        "InferredAssetGCSDataConnector",
        "ConfiguredAssetGCSDataConnector",
        "InferredAssetSqlDataConnector",
        "ConfiguredAssetSqlDataConnector",
    ]
    TEST_YAML_CONFIG_SUPPORTED_CHECKPOINT_TYPES = [
        "Checkpoint",
        "SimpleCheckpoint",
    ]
    TEST_YAML_CONFIG_SUPPORTED_PROFILER_TYPES = [
        "RuleBasedProfiler",
    ]
    ALL_TEST_YAML_CONFIG_DIAGNOSTIC_INFO_TYPES = [
        "__substitution_error__",
        "__yaml_parse_error__",
        "__custom_subclass_not_core_ge__",
        "__class_name_not_provided__",
    ]
    ALL_TEST_YAML_CONFIG_SUPPORTED_TYPES = (
        TEST_YAML_CONFIG_SUPPORTED_STORE_TYPES
        + TEST_YAML_CONFIG_SUPPORTED_DATASOURCE_TYPES
        + TEST_YAML_CONFIG_SUPPORTED_DATA_CONNECTOR_TYPES
        + TEST_YAML_CONFIG_SUPPORTED_CHECKPOINT_TYPES
        + TEST_YAML_CONFIG_SUPPORTED_PROFILER_TYPES
    )

    _data_context = None

    @classmethod
    def validate_config(cls, project_config: Union[DataContextConfig, Mapping]) -> bool:
        if isinstance(project_config, DataContextConfig):
            return True
        try:
            dataContextConfigSchema.load(project_config)
        except ValidationError:
            raise
        return True

    @usage_statistics_enabled_method(
        event_name=UsageStatsEvents.DATA_CONTEXT___INIT__.value,
    )
    def __init__(
        self,
        project_config: Union[DataContextConfig, Mapping],
        context_root_dir: Optional[str] = None,
        runtime_environment: Optional[dict] = None,
        ge_cloud_mode: bool = False,
        ge_cloud_config: Optional[GeCloudConfig] = None,
    ) -> None:
        """DataContext constructor

        Args:
            context_root_dir: location to look for the ``great_expectations.yml`` file. If None, searches for the file \
            based on conventions for project subdirectories.
            runtime_environment: a dictionary of config variables that
            override both those set in config_variables.yml and the environment

        Returns:
            None
        """
        if not BaseDataContext.validate_config(project_config):
            raise ge_exceptions.InvalidConfigError(
                "Your project_config is not valid. Try using the CLI check-config command."
            )
        self._ge_cloud_mode = ge_cloud_mode
        self._ge_cloud_config = ge_cloud_config

        if context_root_dir is not None:
            context_root_dir = os.path.abspath(context_root_dir)
        self._context_root_directory = context_root_dir

        self.runtime_environment = runtime_environment or {}

        if self._ge_cloud_mode:
            self._data_context = CloudDataContext(
                project_config=project_config,
                runtime_environment=runtime_environment,
                ge_cloud_mode=ge_cloud_mode,
                ge_cloud_config=ge_cloud_config,
            )
        elif self._context_root_directory:
            self._data_context = FileDataContext(
                project_config=project_config,
                context_root_dir=context_root_dir,
                runtime_environment=runtime_environment,
            )
        else:
            self._data_context = EphemeralDataContext(
                project_config=project_config, runtime_environment=runtime_environment
            )
        # TODO: <WILL> This code will eventually go away when migration of logic to sibling classes is complete
        self._project_config = self._data_context._project_config
        # Init plugin support
        if self.plugins_directory is not None and os.path.exists(
            self.plugins_directory
        ):
            sys.path.append(self.plugins_directory)

        # We want to have directories set up before initializing usage statistics so that we can obtain a context instance id
        self._in_memory_instance_id = (
            None  # This variable *may* be used in case we cannot save an instance id
        )

        # Init stores
        self._stores = {}
        self._init_stores(self.project_config_with_variables_substituted.stores)

        # Init data_context_id
        self._data_context_id = self._construct_data_context_id()

        # Override the project_config data_context_id if an expectations_store was already set up
        self.config.anonymous_usage_statistics.data_context_id = self._data_context_id
        self._initialize_usage_statistics(
            self.project_config_with_variables_substituted.anonymous_usage_statistics
        )

        # Store cached datasources but don't init them
        self._cached_datasources = {}

        # Build the datasources we know about and have access to
        self._init_datasources()

        # Init validation operators
        # NOTE - 20200522 - JPC - A consistent approach to lazy loading for plugins will be useful here, harmonizing
        # the way that execution environments (AKA datasources), validation operators, site builders and other
        # plugins are built.
        self.validation_operators = {}
        # NOTE - 20210112 - Alex Sherstinsky - Validation Operators are planned to be deprecated.
        if (
            "validation_operators" in self.get_config().commented_map
            and self.config.validation_operators
        ):
            for (
                validation_operator_name,
                validation_operator_config,
            ) in self.config.validation_operators.items():
                self.add_validation_operator(
                    validation_operator_name,
                    validation_operator_config,
                )

        self._evaluation_parameter_dependencies_compiled = False
        self._evaluation_parameter_dependencies = {}

        self._assistants = DataAssistantDispatcher(data_context=self)

    @property
    def ge_cloud_config(self) -> Optional[GeCloudConfig]:
        return self._ge_cloud_config

    @property
    def ge_cloud_mode(self) -> bool:
        return self._ge_cloud_mode

    def _build_store_from_config(
        self, store_name: str, store_config: dict
    ) -> Optional[Store]:
        module_name = "great_expectations.data_context.store"
        # Set expectations_store.store_backend_id to the data_context_id from the project_config if
        # the expectations_store does not yet exist by:
        # adding the data_context_id from the project_config
        # to the store_config under the key manually_initialize_store_backend_id
        if (store_name == self.expectations_store_name) and store_config.get(
            "store_backend"
        ):
            store_config["store_backend"].update(
                {
                    "manually_initialize_store_backend_id": self.project_config_with_variables_substituted.anonymous_usage_statistics.data_context_id
                }
            )

        # Set suppress_store_backend_id = True if store is inactive and has a store_backend.
        if (
            store_name not in [store["name"] for store in self.list_active_stores()]
            and store_config.get("store_backend") is not None
        ):
            store_config["store_backend"].update({"suppress_store_backend_id": True})

        new_store = build_store_from_config(
            store_name=store_name,
            store_config=store_config,
            module_name=module_name,
            runtime_environment={
                "root_directory": self.root_directory,
            },
        )
        self._stores[store_name] = new_store
        return new_store

    def _init_stores(self, store_configs: Dict[str, dict]) -> None:
        """Initialize all Stores for this DataContext.

        Stores are a good fit for reading/writing objects that:
            1. follow a clear key-value pattern, and
            2. are usually edited programmatically, using the Context

        Note that stores do NOT manage plugins.
        """
        for store_name, store_config in store_configs.items():
            self._build_store_from_config(store_name, store_config)

        # The DatasourceStore is inherent to all DataContexts but is not an explicit part of the project config.
        # As such, it must be instantiated separately.
        self._init_datasource_store()

    def _init_datasource_store(self) -> None:
        """Internal utility responsible for creating a DatasourceStore to persist and manage a user's Datasources.

        Please note that the DatasourceStore lacks the same extensibility that other analagous Stores do; a default
        implementation is provided based on the user's environment but is not customizable.
        """
        from great_expectations.data_context.store.datasource_store import (
            DatasourceStore,
        )

        store_name: str = "datasource_store"  # Never explicitly referenced but adheres to the convention set by other internal Stores
        store_backend: dict = {"class_name": "InlineStoreBackend"}
        runtime_environment: dict = {
            "root_directory": self.root_directory,
            "data_context": self,  # By passing this value in our runtime_environment, we ensure that the same exact context (memory address and all) is supplied to the Store backend
        }

        datasource_store: DatasourceStore = DatasourceStore(
            store_name=store_name,
            store_backend=store_backend,
            runtime_environment=runtime_environment,
        )
        self._datasource_store = datasource_store

    def _init_datasources(self) -> None:
        for datasource_name in self._datasource_store.list_keys():
            try:
                datasource: Datasource = self.get_datasource(
                    datasource_name=datasource_name
                )
                self._cached_datasources[datasource_name] = datasource
            except ge_exceptions.DatasourceInitializationError as e:
                logger.warning(f"Cannot initialize datasource {datasource_name}: {e}")
                # this error will happen if our configuration contains datasources that GE can no longer connect to.
                # this is ok, as long as we don't use it to retrieve a batch. If we try to do that, the error will be
                # caught at the context.get_batch() step. So we just pass here.
                pass

    def _construct_data_context_id(self) -> str:
        """
        Choose the id of the currently-configured expectations store, if available and a persistent store.
        If not, it should choose the id stored in DataContextConfig.
        Returns:
            UUID to use as the data_context_id
        """

        # if in ge_cloud_mode, use ge_cloud_organization_id
        if self.ge_cloud_mode:
            return self.ge_cloud_config.organization_id
        # Choose the id of the currently-configured expectations store, if it is a persistent store
        expectations_store = self._stores[
            self.project_config_with_variables_substituted.expectations_store_name
        ]
        if isinstance(expectations_store.store_backend, TupleStoreBackend):
            # suppress_warnings since a warning will already have been issued during the store creation if there was an invalid store config
            return expectations_store.store_backend_id_warnings_suppressed

        # Otherwise choose the id stored in the project_config
        else:
            return (
                self.project_config_with_variables_substituted.anonymous_usage_statistics.data_context_id
            )

    def _initialize_usage_statistics(
        self, usage_statistics_config: AnonymizedUsageStatisticsConfig
    ) -> None:
        """Initialize the usage statistics system."""
        if not usage_statistics_config.enabled:
            logger.info("Usage statistics is disabled; skipping initialization.")
            self._usage_statistics_handler = None
            return

        self._usage_statistics_handler = UsageStatisticsHandler(
            data_context=self,
            data_context_id=self._data_context_id,
            usage_statistics_url=usage_statistics_config.usage_statistics_url,
        )

    def add_store(self, store_name: str, store_config: dict) -> Optional[Store]:
        """Add a new Store to the DataContext and (for convenience) return the instantiated Store object.

        Args:
            store_name (str): a key for the new Store in in self._stores
            store_config (dict): a config for the Store to add

        Returns:
            store (Store)
        """

        self.config["stores"][store_name] = store_config
        return self._build_store_from_config(store_name, store_config)

    def add_validation_operator(
        self, validation_operator_name: str, validation_operator_config: dict
    ) -> "ValidationOperator":
        """Add a new ValidationOperator to the DataContext and (for convenience) return the instantiated object.

        Args:
            validation_operator_name (str): a key for the new ValidationOperator in in self._validation_operators
            validation_operator_config (dict): a config for the ValidationOperator to add

        Returns:
            validation_operator (ValidationOperator)
        """

        self.config["validation_operators"][
            validation_operator_name
        ] = validation_operator_config
        config = self.project_config_with_variables_substituted.validation_operators[
            validation_operator_name
        ]
        module_name = "great_expectations.validation_operators"
        new_validation_operator = instantiate_class_from_config(
            config=config,
            runtime_environment={
                "data_context": self,
                "name": validation_operator_name,
            },
            config_defaults={"module_name": module_name},
        )
        if not new_validation_operator:
            raise ge_exceptions.ClassInstantiationError(
                module_name=module_name,
                package_name=None,
                class_name=config["class_name"],
            )
        self.validation_operators[validation_operator_name] = new_validation_operator
        return new_validation_operator

    def _normalize_absolute_or_relative_path(
        self, path: Optional[str]
    ) -> Optional[str]:
        if path is None:
            return
        if os.path.isabs(path):
            return path
        else:
            return os.path.join(self.root_directory, path)

    def _normalize_store_path(self, resource_store):
        if resource_store["type"] == "filesystem":
            if not os.path.isabs(resource_store["base_directory"]):
                resource_store["base_directory"] = os.path.join(
                    self.root_directory, resource_store["base_directory"]
                )
        return resource_store

    def get_site_names(self) -> List[str]:
        """Get a list of configured site names."""
        return list(
            self.project_config_with_variables_substituted.data_docs_sites.keys()
        )

    def get_docs_sites_urls(
        self,
        resource_identifier=None,
        site_name: Optional[str] = None,
        only_if_exists=True,
        site_names: Optional[List[str]] = None,
    ) -> List[Dict[str, str]]:
        """
        Get URLs for a resource for all data docs sites.

        This function will return URLs for any configured site even if the sites
        have not been built yet.

        Args:
            resource_identifier (object): optional. It can be an identifier of
                ExpectationSuite's, ValidationResults and other resources that
                have typed identifiers. If not provided, the method will return
                the URLs of the index page.
            site_name: Optionally specify which site to open. If not specified,
                return all urls in the project.
            site_names: Optionally specify which sites are active. Sites not in
                this list are not processed, even if specified in site_name.

        Returns:
            list: a list of URLs. Each item is the URL for the resource for a
                data docs site
        """
        unfiltered_sites = (
            self.project_config_with_variables_substituted.data_docs_sites
        )

        # Filter out sites that are not in site_names
        sites = (
            {k: v for k, v in unfiltered_sites.items() if k in site_names}
            if site_names
            else unfiltered_sites
        )

        if not sites:
            logger.debug("Found no data_docs_sites.")
            return []
        logger.debug(f"Found {len(sites)} data_docs_sites.")

        if site_name:
            if site_name not in sites.keys():
                raise ge_exceptions.DataContextError(
                    f"Could not find site named {site_name}. Please check your configurations"
                )
            site = sites[site_name]
            site_builder = self._load_site_builder_from_site_config(site)
            url = site_builder.get_resource_url(
                resource_identifier=resource_identifier, only_if_exists=only_if_exists
            )
            return [{"site_name": site_name, "site_url": url}]

        site_urls = []
        for _site_name, site_config in sites.items():
            site_builder = self._load_site_builder_from_site_config(site_config)
            url = site_builder.get_resource_url(
                resource_identifier=resource_identifier, only_if_exists=only_if_exists
            )
            site_urls.append({"site_name": _site_name, "site_url": url})

        return site_urls

    def _load_site_builder_from_site_config(self, site_config) -> SiteBuilder:
        default_module_name = "great_expectations.render.renderer.site_builder"
        site_builder = instantiate_class_from_config(
            config=site_config,
            runtime_environment={
                "data_context": self,
                "root_directory": self.root_directory,
            },
            config_defaults={"module_name": default_module_name},
        )
        if not site_builder:
            raise ge_exceptions.ClassInstantiationError(
                module_name=default_module_name,
                package_name=None,
                class_name=site_config["class_name"],
            )
        return site_builder

    @usage_statistics_enabled_method(
        event_name=UsageStatsEvents.DATA_CONTEXT_OPEN_DATA_DOCS.value,
    )
    def open_data_docs(
        self,
        resource_identifier: Optional[str] = None,
        site_name: Optional[str] = None,
        only_if_exists: bool = True,
    ) -> None:
        """
        A stdlib cross-platform way to open a file in a browser.

        Args:
            resource_identifier: ExpectationSuiteIdentifier,
                ValidationResultIdentifier or any other type's identifier. The
                argument is optional - when not supplied, the method returns the
                URL of the index page.
            site_name: Optionally specify which site to open. If not specified,
                open all docs found in the project.
            only_if_exists: Optionally specify flag to pass to "self.get_docs_sites_urls()".
        """
        data_docs_urls: List[Dict[str, str]] = self.get_docs_sites_urls(
            resource_identifier=resource_identifier,
            site_name=site_name,
            only_if_exists=only_if_exists,
        )
        urls_to_open: List[str] = [site["site_url"] for site in data_docs_urls]

        for url in urls_to_open:
            if url is not None:
                logger.debug(f"Opening Data Docs found here: {url}")
                webbrowser.open(url)

    @property
    def root_directory(self):
        """The root directory for configuration objects in the data context; the location in which
        ``great_expectations.yml`` is located."""
        return self._context_root_directory

    @property
    def plugins_directory(self):
        """The directory in which custom plugin modules should be placed."""
        return self._normalize_absolute_or_relative_path(
            self.project_config_with_variables_substituted.plugins_directory
        )

    @property
    def usage_statistics_handler(self) -> Optional[UsageStatisticsHandler]:
        return self._usage_statistics_handler

    @property
    def project_config_with_variables_substituted(self) -> DataContextConfig:
        return self.get_config_with_variables_substituted()

    @property
    def anonymous_usage_statistics(self):
        return self.project_config_with_variables_substituted.anonymous_usage_statistics

    @property
    def concurrency(self) -> Optional[ConcurrencyConfig]:
        return self.project_config_with_variables_substituted.concurrency

    @property
    def progress_bars(self) -> Optional[ProgressBarsConfig]:
        return self.project_config_with_variables_substituted.progress_bars

    @property
    def notebooks(self):
        return self.project_config_with_variables_substituted.notebooks

    @property
    def stores(self):
        """A single holder for all Stores in this context"""
        return self._stores

    @property
    def datasources(self) -> Dict[str, Union[LegacyDatasource, BaseDatasource]]:
        """A single holder for all Datasources in this context"""
        return self._cached_datasources

    @property
    def checkpoint_store_name(self):
        try:
            return self.project_config_with_variables_substituted.checkpoint_store_name
        except AttributeError:
            from great_expectations.data_context.store.checkpoint_store import (
                CheckpointStore,
            )

            if CheckpointStore.default_checkpoints_exist(
                directory_path=self.root_directory
            ):
                return DataContextConfigDefaults.DEFAULT_CHECKPOINT_STORE_NAME.value
            if self.root_directory:
                error_message: str = f'Attempted to access the "checkpoint_store_name" field with no `checkpoints` directory.\n  Please create the following directory: {os.path.join(self.root_directory, DataContextConfigDefaults.DEFAULT_CHECKPOINT_STORE_BASE_DIRECTORY_RELATIVE_NAME.value)}\n  To use the new "Checkpoint Store" feature, please update your configuration to the new version number {float(CURRENT_GE_CONFIG_VERSION)}.\n  Visit https://docs.greatexpectations.io/docs/guides/miscellaneous/migration_guide#migrating-to-the-batch-request-v3-api to learn more about the upgrade process.'
            else:
                error_message: str = f'Attempted to access the "checkpoint_store_name" field with no `checkpoints` directory.\n  Please create a `checkpoints` directory in your Great Expectations project " f"directory.\n  To use the new "Checkpoint Store" feature, please update your configuration to the new version number {float(CURRENT_GE_CONFIG_VERSION)}.\n  Visit https://docs.greatexpectations.io/docs/guides/miscellaneous/migration_guide#migrating-to-the-batch-request-v3-api to learn more about the upgrade process.'
            raise ge_exceptions.InvalidTopLevelConfigKeyError(error_message)

    @property
    def checkpoint_store(self) -> "CheckpointStore":  # noqa: F821
        checkpoint_store_name: str = self.checkpoint_store_name
        try:
            return self.stores[checkpoint_store_name]
        except KeyError:
            from great_expectations.data_context.store.checkpoint_store import (
                CheckpointStore,
            )

            if CheckpointStore.default_checkpoints_exist(
                directory_path=self.root_directory
            ):
                logger.warning(
                    f'Checkpoint store named "{checkpoint_store_name}" is not a configured store, so will try to use default Checkpoint store.\n  Please update your configuration to the new version number {float(CURRENT_GE_CONFIG_VERSION)} in order to use the new "Checkpoint Store" feature.\n  Visit https://docs.greatexpectations.io/docs/guides/miscellaneous/migration_guide#migrating-to-the-batch-request-v3-api to learn more about the upgrade process.'
                )
                return self._build_store_from_config(
                    checkpoint_store_name,
                    DataContextConfigDefaults.DEFAULT_STORES.value[
                        checkpoint_store_name
                    ],
                )
            raise ge_exceptions.StoreConfigurationError(
                f'Attempted to access the Checkpoint store named "{checkpoint_store_name}", which is not a configured store.'
            )

    @property
    def profiler_store_name(self) -> str:
        try:
            return self.project_config_with_variables_substituted.profiler_store_name
        except AttributeError:
            if BaseDataContext._default_profilers_exist(
                directory_path=self.root_directory
            ):
                return DataContextConfigDefaults.DEFAULT_PROFILER_STORE_NAME.value
            if self.root_directory:
                error_message: str = f'Attempted to access the "profiler_store_name" field with no `profilers` directory.\n  Please create the following directory: {os.path.join(self.root_directory, DataContextConfigDefaults.DEFAULT_PROFILER_STORE_BASE_DIRECTORY_RELATIVE_NAME.value)}\n  To use the new "Profiler Store" feature, please update your configuration to the new version number {float(CURRENT_GE_CONFIG_VERSION)}.\n  Visit https://docs.greatexpectations.io/docs/guides/miscellaneous/migration_guide#migrating-to-the-batch-request-v3-api to learn more about the upgrade process.'
            else:
                error_message: str = f'Attempted to access the "profiler_store_name" field with no `profilers` directory.\n  Please create a `profilers` directory in your Great Expectations project " f"directory.\n  To use the new "Profiler Store" feature, please update your configuration to the new version number {float(CURRENT_GE_CONFIG_VERSION)}.\n  Visit https://docs.greatexpectations.io/docs/guides/miscellaneous/migration_guide#migrating-to-the-batch-request-v3-api to learn more about the upgrade process.'
            raise ge_exceptions.InvalidTopLevelConfigKeyError(error_message)

    @property
    def profiler_store(self) -> ProfilerStore:
        profiler_store_name: str = self.profiler_store_name
        try:
            return self.stores[profiler_store_name]
        except KeyError:
            if BaseDataContext._default_profilers_exist(
                directory_path=self.root_directory
            ):
                logger.warning(
                    f'Profiler store named "{profiler_store_name}" is not a configured store, so will try to use default Profiler store.\n  Please update your configuration to the new version number {float(CURRENT_GE_CONFIG_VERSION)} in order to use the new "Profiler Store" feature.\n  Visit https://docs.greatexpectations.io/docs/guides/miscellaneous/migration_guide#migrating-to-the-batch-request-v3-api to learn more about the upgrade process.'
                )
                return self._build_store_from_config(
                    profiler_store_name,
                    DataContextConfigDefaults.DEFAULT_STORES.value[profiler_store_name],
                )
            raise ge_exceptions.StoreConfigurationError(
                f'Attempted to access the Profiler store named "{profiler_store_name}", which is not a configured store.'
            )

    @staticmethod
    def _default_profilers_exist(directory_path: Optional[str]) -> bool:
        if not directory_path:
            return False

        profiler_directory_path: str = os.path.join(
            directory_path,
            DataContextConfigDefaults.DEFAULT_PROFILER_STORE_BASE_DIRECTORY_RELATIVE_NAME.value,
        )
        return os.path.isdir(profiler_directory_path)

    @property
    def expectations_store_name(self) -> Optional[str]:
        return self.project_config_with_variables_substituted.expectations_store_name

    @property
    def expectations_store(self) -> ExpectationsStore:
        return self.stores[self.expectations_store_name]

    @property
    def data_context_id(self):
        return (
            self.project_config_with_variables_substituted.anonymous_usage_statistics.data_context_id
        )

    @property
    def instance_id(self):
        instance_id = self._load_config_variables_file().get("instance_id")
        if instance_id is None:
            if self._in_memory_instance_id is not None:
                return self._in_memory_instance_id
            instance_id = str(uuid.uuid4())
            self._in_memory_instance_id = instance_id
        return instance_id

    @property
    def config_variables(self):
        # Note Abe 20121114 : We should probably cache config_variables instead of loading them from disk every time.
        return dict(self._load_config_variables_file())

    @property
    def config(self) -> DataContextConfig:
        return self._project_config

    #####
    #
    # Internal helper methods
    #
    #####

    def _load_config_variables_file(self) -> dict:
        """
        Get all config variables from the default location. For Data Contexts in GE Cloud mode, config variables
        have already been interpolated before being sent from the Cloud API.
        """
        if self.ge_cloud_mode:
            return {}
        config_variables_file_path = cast(
            DataContextConfig, self.get_config()
        ).config_variables_file_path
        if config_variables_file_path:
            try:
                # If the user specifies the config variable path with an environment variable, we want to substitute it
                defined_path = substitute_config_variable(
                    config_variables_file_path, dict(os.environ)
                )
                if not os.path.isabs(defined_path):
                    # A BaseDataContext will not have a root directory; in that case use the current directory
                    # for any non-absolute path
                    root_directory = self.root_directory or os.curdir
                else:
                    root_directory = ""
                var_path = os.path.join(root_directory, defined_path)
                with open(var_path) as config_variables_file:
                    return yaml.load(config_variables_file) or {}
            except OSError as e:
                if e.errno != errno.ENOENT:
                    raise
                logger.debug("Generating empty config variables file.")
                return {}
        else:
            return {}

    def get_config_with_variables_substituted(
        self, config: Optional[DataContextConfig] = None
    ) -> DataContextConfig:
        """
        Substitute vars in config of form ${var} or $(var) with values found in the following places,
        in order of precedence: ge_cloud_config (for Data Contexts in GE Cloud mode), runtime_environment,
        environment variables, config_variables, or ge_cloud_config_variable_defaults (allows certain variables to
        be optional in GE Cloud mode).
        """
        if not config:
            config = self.config
<<<<<<< HEAD
        substituted_config_variables = substitute_all_config_variables(
            self.config_variables,
            dict(os.environ),
            self.DOLLAR_SIGN_ESCAPE_STRING,
        )

        # Substitutions should have already occurred for GE Cloud configs at this point
        substitutions = {
            **substituted_config_variables,
            **dict(os.environ),
            **self.runtime_environment,
        }
=======

        substitutions: dict = self._determine_substitutions()
>>>>>>> b8e913ef

        if self.ge_cloud_mode:
            ge_cloud_config_variable_defaults = {
                "plugins_directory": self._normalize_absolute_or_relative_path(
                    DataContextConfigDefaults.DEFAULT_PLUGINS_DIRECTORY.value
                ),
                "usage_statistics_url": DEFAULT_USAGE_STATISTICS_URL,
            }
            for config_variable, value in ge_cloud_config_variable_defaults.items():
                if substitutions.get(config_variable) is None:
                    logger.info(
                        f'Config variable "{config_variable}" was not found in environment or global config ('
                        f'{super().GLOBAL_CONFIG_PATHS}). Using default value "{value}" instead. If you would '
                        f"like to "
                        f"use a different value, please specify it in an environment variable or in a "
                        f"great_expectations.conf file located at one of the above paths, in a section named "
                        f'"ge_cloud_config".'
                    )
                    substitutions[config_variable] = value

        return DataContextConfig(
            **substitute_all_config_variables(
                config, substitutions, self.DOLLAR_SIGN_ESCAPE_STRING
            )
        )

    def _determine_substitutions(self) -> dict:
        """Aggregates substitutions from the project's config variables file, any environment variables, and
        the runtime environment.

        Returns: A dictionary containing all possible substitutions that can be applied to a given object
                 using `substitute_all_config_variables`.
        """
        substituted_config_variables: dict = substitute_all_config_variables(
            self.config_variables,
            dict(os.environ),
            self.DOLLAR_SIGN_ESCAPE_STRING,
        )

        substitutions = {
            **substituted_config_variables,
            **dict(os.environ),
            **self.runtime_environment,
        }

        return substitutions

    def escape_all_config_variables(
        self,
        value: Union[str, dict, list],
        dollar_sign_escape_string: str = DOLLAR_SIGN_ESCAPE_STRING,
        skip_if_substitution_variable: bool = True,
    ) -> Union[str, dict, list]:
        """
        Replace all `$` characters with the DOLLAR_SIGN_ESCAPE_STRING

        Args:
            value: config variable value
            dollar_sign_escape_string: replaces instances of `$`
            skip_if_substitution_variable: skip if the value is of the form ${MYVAR} or $MYVAR

        Returns:
            input value with all `$` characters replaced with the escape string
        """

        if isinstance(value, dict) or isinstance(value, OrderedDict):
            return {
                k: self.escape_all_config_variables(
                    v, dollar_sign_escape_string, skip_if_substitution_variable
                )
                for k, v in value.items()
            }

        elif isinstance(value, list):
            return [
                self.escape_all_config_variables(
                    v, dollar_sign_escape_string, skip_if_substitution_variable
                )
                for v in value
            ]
        if skip_if_substitution_variable:
            if parse_substitution_variable(value) is None:
                return value.replace("$", dollar_sign_escape_string)
            else:
                return value
        else:
            return value.replace("$", dollar_sign_escape_string)

    def save_config_variable(
        self,
        config_variable_name: str,
        value: Any,
        skip_if_substitution_variable: bool = True,
    ) -> None:
        r"""Save config variable value
        Escapes $ unless they are used in substitution variables e.g. the $ characters in ${SOME_VAR} or $SOME_VAR are not escaped

        Args:
            config_variable_name: name of the property
            value: the value to save for the property
            skip_if_substitution_variable: set to False to escape $ in values in substitution variable form e.g. ${SOME_VAR} -> r"\${SOME_VAR}" or $SOME_VAR -> r"\$SOME_VAR"

        Returns:
            None
        """
        config_variables = self._load_config_variables_file()
        value = self.escape_all_config_variables(
            value,
            self.DOLLAR_SIGN_ESCAPE_STRING,
            skip_if_substitution_variable=skip_if_substitution_variable,
        )
        config_variables[config_variable_name] = value
        config_variables_filepath = cast(
            DataContextConfig, self.get_config()
        ).config_variables_file_path
        if not config_variables_filepath:
            raise ge_exceptions.InvalidConfigError(
                "'config_variables_file_path' property is not found in config - setting it is required to use this feature"
            )

        config_variables_filepath = os.path.join(
            self.root_directory, config_variables_filepath
        )

        os.makedirs(os.path.dirname(config_variables_filepath), exist_ok=True)
        if not os.path.isfile(config_variables_filepath):
            logger.info(
                "Creating new substitution_variables file at {config_variables_filepath}".format(
                    config_variables_filepath=config_variables_filepath
                )
            )
            with open(config_variables_filepath, "w") as template:
                template.write(CONFIG_VARIABLES_TEMPLATE)

        with open(config_variables_filepath, "w") as config_variables_file:
            yaml.dump(config_variables, config_variables_file)

    def delete_datasource(self, datasource_name: str) -> None:
        """Delete a data source
        Args:
            datasource_name: The name of the datasource to delete.

        Raises:
            ValueError: If the datasource name isn't provided or cannot be found.
        """
        if datasource_name is None:
            raise ValueError("Datasource names must be a datasource name")
        else:
            datasource = self.get_datasource(datasource_name=datasource_name)
            if datasource:
                self._datasource_store.delete_by_name(datasource_name)
                del self._cached_datasources[datasource_name]
            else:
                raise ValueError(f"Datasource {datasource_name} not found")

    def get_available_data_asset_names(
        self, datasource_names=None, batch_kwargs_generator_names=None
    ):
        """Inspect datasource and batch kwargs generators to provide available data_asset objects.

        Args:
            datasource_names: list of datasources for which to provide available data_asset_name objects. If None, \
            return available data assets for all datasources.
            batch_kwargs_generator_names: list of batch kwargs generators for which to provide available
            data_asset_name objects.

        Returns:
            data_asset_names (dict): Dictionary describing available data assets
            ::

                {
                  datasource_name: {
                    batch_kwargs_generator_name: [ data_asset_1, data_asset_2, ... ]
                    ...
                  }
                  ...
                }

        """
        data_asset_names = {}
        if datasource_names is None:
            datasource_names = [
                datasource["name"] for datasource in self.list_datasources()
            ]
        elif isinstance(datasource_names, str):
            datasource_names = [datasource_names]
        elif not isinstance(datasource_names, list):
            raise ValueError(
                "Datasource names must be a datasource name, list of datasource names or None (to list all datasources)"
            )

        if batch_kwargs_generator_names is not None:
            if isinstance(batch_kwargs_generator_names, str):
                batch_kwargs_generator_names = [batch_kwargs_generator_names]
            if len(batch_kwargs_generator_names) == len(
                datasource_names
            ):  # Iterate over both together
                for idx, datasource_name in enumerate(datasource_names):
                    datasource = self.get_datasource(datasource_name)
                    data_asset_names[
                        datasource_name
                    ] = datasource.get_available_data_asset_names(
                        batch_kwargs_generator_names[idx]
                    )

            elif len(batch_kwargs_generator_names) == 1:
                datasource = self.get_datasource(datasource_names[0])
                datasource_names[
                    datasource_names[0]
                ] = datasource.get_available_data_asset_names(
                    batch_kwargs_generator_names
                )

            else:
                raise ValueError(
                    "If providing batch kwargs generator, you must either specify one for each datasource or only "
                    "one datasource."
                )
        else:  # generator_names is None
            for datasource_name in datasource_names:
                try:
                    datasource = self.get_datasource(datasource_name)
                    data_asset_names[
                        datasource_name
                    ] = datasource.get_available_data_asset_names()
                except ValueError:
                    # handle the edge case of a non-existent datasource
                    data_asset_names[datasource_name] = {}

        return data_asset_names

    def build_batch_kwargs(
        self,
        datasource,
        batch_kwargs_generator,
        data_asset_name=None,
        partition_id=None,
        **kwargs,
    ):
        """Builds batch kwargs using the provided datasource, batch kwargs generator, and batch_parameters.

        Args:
            datasource (str): the name of the datasource for which to build batch_kwargs
            batch_kwargs_generator (str): the name of the batch kwargs generator to use to build batch_kwargs
            data_asset_name (str): an optional name batch_parameter
            **kwargs: additional batch_parameters

        Returns:
            BatchKwargs

        """
        if kwargs.get("name"):
            if data_asset_name:
                raise ValueError(
                    "Cannot provide both 'name' and 'data_asset_name'. Please use 'data_asset_name' only."
                )
            # deprecated-v0.11.2
            warnings.warn(
                "name is deprecated as a batch_parameter as of v0.11.2 and will be removed in v0.16. Please use data_asset_name instead.",
                DeprecationWarning,
            )
            data_asset_name = kwargs.pop("name")
        datasource_obj = self.get_datasource(datasource)
        batch_kwargs = datasource_obj.build_batch_kwargs(
            batch_kwargs_generator=batch_kwargs_generator,
            data_asset_name=data_asset_name,
            partition_id=partition_id,
            **kwargs,
        )
        return batch_kwargs

    def _get_batch_v2(
        self,
        batch_kwargs: Union[dict, BatchKwargs],
        expectation_suite_name: Union[str, ExpectationSuite],
        data_asset_type=None,
        batch_parameters=None,
    ) -> DataAsset:
        """Build a batch of data using batch_kwargs, and return a DataAsset with expectation_suite_name attached. If
        batch_parameters are included, they will be available as attributes of the batch.
        Args:
            batch_kwargs: the batch_kwargs to use; must include a datasource key
            expectation_suite_name: The ExpectationSuite or the name of the expectation_suite to get
            data_asset_type: the type of data_asset to build, with associated expectation implementations. This can
                generally be inferred from the datasource.
            batch_parameters: optional parameters to store as the reference description of the batch. They should
                reflect parameters that would provide the passed BatchKwargs.
        Returns:
            DataAsset
        """
        if isinstance(batch_kwargs, dict):
            batch_kwargs = BatchKwargs(batch_kwargs)

        if not isinstance(batch_kwargs, BatchKwargs):
            raise ge_exceptions.BatchKwargsError(
                "BatchKwargs must be a BatchKwargs object or dictionary."
            )

        if not isinstance(
            expectation_suite_name, (ExpectationSuite, ExpectationSuiteIdentifier, str)
        ):
            raise ge_exceptions.DataContextError(
                "expectation_suite_name must be an ExpectationSuite, "
                "ExpectationSuiteIdentifier or string."
            )

        if isinstance(expectation_suite_name, ExpectationSuite):
            expectation_suite = expectation_suite_name
        elif isinstance(expectation_suite_name, ExpectationSuiteIdentifier):
            expectation_suite = self.get_expectation_suite(
                expectation_suite_name.expectation_suite_name
            )
        else:
            expectation_suite = self.get_expectation_suite(expectation_suite_name)

        datasource = self.get_datasource(batch_kwargs.get("datasource"))
        batch = datasource.get_batch(
            batch_kwargs=batch_kwargs, batch_parameters=batch_parameters
        )
        if data_asset_type is None:
            data_asset_type = datasource.config.get("data_asset_type")

        validator = BridgeValidator(
            batch=batch,
            expectation_suite=expectation_suite,
            expectation_engine=data_asset_type,
        )
        return validator.get_dataset()

    def _get_batch_v3(
        self,
        datasource_name: Optional[str] = None,
        data_connector_name: Optional[str] = None,
        data_asset_name: Optional[str] = None,
        *,
        batch_request: Optional[BatchRequestBase] = None,
        batch_data: Optional[Any] = None,
        data_connector_query: Optional[Union[IDDict, dict]] = None,
        batch_identifiers: Optional[dict] = None,
        limit: Optional[int] = None,
        index: Optional[Union[int, list, tuple, slice, str]] = None,
        custom_filter_function: Optional[Callable] = None,
        batch_spec_passthrough: Optional[dict] = None,
        sampling_method: Optional[str] = None,
        sampling_kwargs: Optional[dict] = None,
        splitter_method: Optional[str] = None,
        splitter_kwargs: Optional[dict] = None,
        runtime_parameters: Optional[dict] = None,
        query: Optional[str] = None,
        path: Optional[str] = None,
        batch_filter_parameters: Optional[dict] = None,
        **kwargs,
    ) -> Union[Batch, DataAsset]:
        """Get exactly one batch, based on a variety of flexible input types.

        Args:
            datasource_name
            data_connector_name
            data_asset_name

            batch_request
            batch_data
            data_connector_query
            batch_identifiers
            batch_filter_parameters

            limit
            index
            custom_filter_function

            batch_spec_passthrough

            sampling_method
            sampling_kwargs

            splitter_method
            splitter_kwargs

            **kwargs

        Returns:
            (Batch) The requested batch

        This method does not require typed or nested inputs.
        Instead, it is intended to help the user pick the right parameters.

        This method attempts to return exactly one batch.
        If 0 or more than 1 batches would be returned, it raises an error.
        """
        batch_list: List[Batch] = self.get_batch_list(
            datasource_name=datasource_name,
            data_connector_name=data_connector_name,
            data_asset_name=data_asset_name,
            batch_request=batch_request,
            batch_data=batch_data,
            data_connector_query=data_connector_query,
            batch_identifiers=batch_identifiers,
            limit=limit,
            index=index,
            custom_filter_function=custom_filter_function,
            batch_spec_passthrough=batch_spec_passthrough,
            sampling_method=sampling_method,
            sampling_kwargs=sampling_kwargs,
            splitter_method=splitter_method,
            splitter_kwargs=splitter_kwargs,
            runtime_parameters=runtime_parameters,
            query=query,
            path=path,
            batch_filter_parameters=batch_filter_parameters,
            **kwargs,
        )
        # NOTE: Alex 20201202 - The check below is duplicate of code in Datasource.get_single_batch_from_batch_request()
        # deprecated-v0.13.20
        warnings.warn(
            "get_batch is deprecated for the V3 Batch Request API as of v0.13.20 and will be removed in v0.16. Please use "
            "get_batch_list instead.",
            DeprecationWarning,
        )
        if len(batch_list) != 1:
            raise ValueError(
                f"Got {len(batch_list)} batches instead of a single batch. If you would like to use a BatchRequest to "
                f"return multiple batches, please use get_batch_list directly instead of calling get_batch"
            )
        return batch_list[0]

    @usage_statistics_enabled_method(
        event_name=UsageStatsEvents.DATA_CONTEXT_RUN_VALIDATION_OPERATOR.value,
        args_payload_fn=run_validation_operator_usage_statistics,
    )
    def run_validation_operator(
        self,
        validation_operator_name: str,
        assets_to_validate: List,
        run_id: Optional[Union[str, RunIdentifier]] = None,
        evaluation_parameters: Optional[dict] = None,
        run_name: Optional[str] = None,
        run_time: Optional[Union[str, datetime.datetime]] = None,
        result_format: Optional[Union[str, dict]] = None,
        **kwargs,
    ):
        """
        Run a validation operator to validate data assets and to perform the business logic around
        validation that the operator implements.

        Args:
            validation_operator_name: name of the operator, as appears in the context's config file
            assets_to_validate: a list that specifies the data assets that the operator will validate. The members of
                the list can be either batches, or a tuple that will allow the operator to fetch the batch:
                (batch_kwargs, expectation_suite_name)
            evaluation_parameters: $parameter_name syntax references to be evaluated at runtime
            run_id: The run_id for the validation; if None, a default value will be used
            run_name: The run_name for the validation; if None, a default value will be used
            run_time: The date/time of the run
            result_format: one of several supported formatting directives for expectation validation results
            **kwargs: Additional kwargs to pass to the validation operator

        Returns:
            ValidationOperatorResult
        """
        result_format = result_format or {"result_format": "SUMMARY"}

        if not assets_to_validate:
            raise ge_exceptions.DataContextError(
                "No batches of data were passed in. These are required"
            )

        for batch in assets_to_validate:
            if not isinstance(batch, (tuple, DataAsset, Validator)):
                raise ge_exceptions.DataContextError(
                    "Batches are required to be of type DataAsset or Validator"
                )
        try:
            validation_operator = self.validation_operators[validation_operator_name]
        except KeyError:
            raise ge_exceptions.DataContextError(
                f"No validation operator `{validation_operator_name}` was found in your project. Please verify this in your great_expectations.yml"
            )

        if run_id is None and run_name is None:
            run_name = datetime.datetime.now(datetime.timezone.utc).strftime(
                "%Y%m%dT%H%M%S.%fZ"
            )
            logger.info(f"Setting run_name to: {run_name}")
        if evaluation_parameters is None:
            return validation_operator.run(
                assets_to_validate=assets_to_validate,
                run_id=run_id,
                run_name=run_name,
                run_time=run_time,
                result_format=result_format,
                **kwargs,
            )
        else:
            return validation_operator.run(
                assets_to_validate=assets_to_validate,
                run_id=run_id,
                evaluation_parameters=evaluation_parameters,
                run_name=run_name,
                run_time=run_time,
                result_format=result_format,
                **kwargs,
            )

    def _get_data_context_version(self, arg1: Any, **kwargs) -> Optional[str]:
        """
        arg1: the first positional argument (can take on various types)

        **kwargs: variable arguments

        First check:
        Returns "v3" if the "0.13" entities are specified in the **kwargs.

        Otherwise:
        Returns None if no datasources have been configured (or if there is an exception while getting the datasource).
        Returns "v3" if the datasource is a subclass of the BaseDatasource class.
        Returns "v2" if the datasource is an instance of the LegacyDatasource class.
        """

        if {
            "datasource_name",
            "data_connector_name",
            "data_asset_name",
            "batch_request",
            "batch_data",
        }.intersection(set(kwargs.keys())):
            return "v3"

        if not self.datasources:
            return None

        api_version: Optional[str] = None
        datasource_name: Any
        if "datasource_name" in kwargs:
            datasource_name = kwargs.pop("datasource_name", None)
        else:
            datasource_name = arg1
        try:
            datasource: Union[LegacyDatasource, BaseDatasource] = self.get_datasource(
                datasource_name=datasource_name
            )
            if issubclass(type(datasource), BaseDatasource):
                api_version = "v3"
        except (ValueError, TypeError):
            if "batch_kwargs" in kwargs:
                batch_kwargs = kwargs.get("batch_kwargs", None)
            else:
                batch_kwargs = arg1
            if isinstance(batch_kwargs, dict):
                datasource_name = batch_kwargs.get("datasource")
                if datasource_name is not None:
                    try:
                        datasource: Union[
                            LegacyDatasource, BaseDatasource
                        ] = self.get_datasource(datasource_name=datasource_name)
                        if isinstance(datasource, LegacyDatasource):
                            api_version = "v2"
                    except (ValueError, TypeError):
                        pass
        return api_version

    def get_batch(
        self, arg1: Any = None, arg2: Any = None, arg3: Any = None, **kwargs
    ) -> Union[Batch, DataAsset]:
        """Get exactly one batch, based on a variety of flexible input types.
        The method `get_batch` is the main user-facing method for getting batches; it supports both the new (V3) and the
        Legacy (V2) Datasource schemas.  The version-specific implementations are contained in "_get_batch_v2()" and
        "_get_batch_v3()", respectively, both of which are in the present module.

        For the V3 API parameters, please refer to the signature and parameter description of method "_get_batch_v3()".
        For the Legacy usage, please refer to the signature and parameter description of the method "_get_batch_v2()".

        Args:
            arg1: the first positional argument (can take on various types)
            arg2: the second positional argument (can take on various types)
            arg3: the third positional argument (can take on various types)

            **kwargs: variable arguments

        Returns:
            Batch (V3) or DataAsset (V2) -- the requested batch

        Processing Steps:
        1. Determine the version (possible values are "v3" or "v2").
        2. Convert the positional arguments to the appropriate named arguments, based on the version.
        3. Package the remaining arguments as variable keyword arguments (applies only to V3).
        4. Call the version-specific method ("_get_batch_v3()" or "_get_batch_v2()") with the appropriate arguments.
        """

        api_version: Optional[str] = self._get_data_context_version(arg1=arg1, **kwargs)
        if api_version == "v3":
            if "datasource_name" in kwargs:
                datasource_name = kwargs.pop("datasource_name", None)
            else:
                datasource_name = arg1
            if "data_connector_name" in kwargs:
                data_connector_name = kwargs.pop("data_connector_name", None)
            else:
                data_connector_name = arg2
            if "data_asset_name" in kwargs:
                data_asset_name = kwargs.pop("data_asset_name", None)
            else:
                data_asset_name = arg3
            return self._get_batch_v3(
                datasource_name=datasource_name,
                data_connector_name=data_connector_name,
                data_asset_name=data_asset_name,
                **kwargs,
            )
        if "batch_kwargs" in kwargs:
            batch_kwargs = kwargs.get("batch_kwargs", None)
        else:
            batch_kwargs = arg1
        if "expectation_suite_name" in kwargs:
            expectation_suite_name = kwargs.get("expectation_suite_name", None)
        else:
            expectation_suite_name = arg2
        if "data_asset_type" in kwargs:
            data_asset_type = kwargs.get("data_asset_type", None)
        else:
            data_asset_type = arg3
        batch_parameters = kwargs.get("batch_parameters")
        return self._get_batch_v2(
            batch_kwargs=batch_kwargs,
            expectation_suite_name=expectation_suite_name,
            data_asset_type=data_asset_type,
            batch_parameters=batch_parameters,
        )

    @usage_statistics_enabled_method(
        event_name=UsageStatsEvents.DATA_CONTEXT_GET_BATCH_LIST.value,
        args_payload_fn=get_batch_list_usage_statistics,
    )
    def get_batch_list(
        self,
        datasource_name: Optional[str] = None,
        data_connector_name: Optional[str] = None,
        data_asset_name: Optional[str] = None,
        *,
        batch_request: Optional[BatchRequestBase] = None,
        batch_data: Optional[Any] = None,
        data_connector_query: Optional[dict] = None,
        batch_identifiers: Optional[dict] = None,
        limit: Optional[int] = None,
        index: Optional[Union[int, list, tuple, slice, str]] = None,
        custom_filter_function: Optional[Callable] = None,
        sampling_method: Optional[str] = None,
        sampling_kwargs: Optional[dict] = None,
        splitter_method: Optional[str] = None,
        splitter_kwargs: Optional[dict] = None,
        runtime_parameters: Optional[dict] = None,
        query: Optional[str] = None,
        path: Optional[str] = None,
        batch_filter_parameters: Optional[dict] = None,
        batch_spec_passthrough: Optional[dict] = None,
        **kwargs,
    ) -> List[Batch]:
        """Get the list of zero or more batches, based on a variety of flexible input types.
        This method applies only to the new (V3) Datasource schema.

        Args:
            batch_request

            datasource_name
            data_connector_name
            data_asset_name

            batch_request
            batch_data
            query
            path
            runtime_parameters
            data_connector_query
            batch_identifiers
            batch_filter_parameters

            limit
            index
            custom_filter_function

            sampling_method
            sampling_kwargs

            splitter_method
            splitter_kwargs

            batch_spec_passthrough

            **kwargs

        Returns:
            (Batch) The requested batch

        `get_batch` is the main user-facing API for getting batches.
        In contrast to virtually all other methods in the class, it does not require typed or nested inputs.
        Instead, this method is intended to help the user pick the right parameters

        This method attempts to return any number of batches, including an empty list.
        """

        batch_request = get_batch_request_from_acceptable_arguments(
            datasource_name=datasource_name,
            data_connector_name=data_connector_name,
            data_asset_name=data_asset_name,
            batch_request=batch_request,
            batch_data=batch_data,
            data_connector_query=data_connector_query,
            batch_identifiers=batch_identifiers,
            limit=limit,
            index=index,
            custom_filter_function=custom_filter_function,
            sampling_method=sampling_method,
            sampling_kwargs=sampling_kwargs,
            splitter_method=splitter_method,
            splitter_kwargs=splitter_kwargs,
            runtime_parameters=runtime_parameters,
            query=query,
            path=path,
            batch_filter_parameters=batch_filter_parameters,
            batch_spec_passthrough=batch_spec_passthrough,
            **kwargs,
        )
        datasource_name = batch_request.datasource_name
        if datasource_name in self.datasources:
            datasource: Datasource = cast(Datasource, self.datasources[datasource_name])
        else:
            raise ge_exceptions.DatasourceError(
                datasource_name,
                "The given datasource could not be retrieved from the DataContext; please confirm that your configuration is accurate.",
            )
        return datasource.get_batch_list_from_batch_request(batch_request=batch_request)

    def get_validator(
        self,
        datasource_name: Optional[str] = None,
        data_connector_name: Optional[str] = None,
        data_asset_name: Optional[str] = None,
        *,
        batch: Optional[Batch] = None,
        batch_list: Optional[List[Batch]] = None,
        batch_request: Optional[BatchRequestBase] = None,
        batch_request_list: Optional[List[BatchRequestBase]] = None,
        batch_data: Optional[Any] = None,
        data_connector_query: Optional[Union[IDDict, dict]] = None,
        batch_identifiers: Optional[dict] = None,
        limit: Optional[int] = None,
        index: Optional[Union[int, list, tuple, slice, str]] = None,
        custom_filter_function: Optional[Callable] = None,
        sampling_method: Optional[str] = None,
        sampling_kwargs: Optional[dict] = None,
        splitter_method: Optional[str] = None,
        splitter_kwargs: Optional[dict] = None,
        runtime_parameters: Optional[dict] = None,
        query: Optional[str] = None,
        path: Optional[str] = None,
        batch_filter_parameters: Optional[dict] = None,
        expectation_suite_ge_cloud_id: Optional[str] = None,
        batch_spec_passthrough: Optional[dict] = None,
        expectation_suite_name: Optional[str] = None,
        expectation_suite: Optional[ExpectationSuite] = None,
        create_expectation_suite_with_name: Optional[str] = None,
        **kwargs,
    ) -> Validator:
        """
        This method applies only to the new (V3) Datasource schema.
        """

        if (
            sum(
                bool(x)
                for x in [
                    expectation_suite is not None,
                    expectation_suite_name is not None,
                    create_expectation_suite_with_name is not None,
                    expectation_suite_ge_cloud_id is not None,
                ]
            )
            > 1
        ):
            raise ValueError(
                f"No more than one of expectation_suite_name,{'expectation_suite_ge_cloud_id,' if self.ge_cloud_mode else ''} expectation_suite, or create_expectation_suite_with_name can be specified"
            )

        if expectation_suite_ge_cloud_id is not None:
            expectation_suite = self.get_expectation_suite(
                ge_cloud_id=expectation_suite_ge_cloud_id
            )
        if expectation_suite_name is not None:
            expectation_suite = self.get_expectation_suite(expectation_suite_name)
        if create_expectation_suite_with_name is not None:
            expectation_suite = self.create_expectation_suite(
                expectation_suite_name=create_expectation_suite_with_name
            )

        if (
            sum(
                bool(x)
                for x in [
                    batch is not None,
                    batch_list is not None,
                    batch_request is not None,
                    batch_request_list is not None,
                ]
            )
            > 1
        ):
            raise ValueError(
                "No more than one of batch, batch_list, batch_request, or batch_request_list can be specified"
            )

        if batch_list:
            pass

        elif batch:
            batch_list: List = [batch]

        else:
            batch_list: List = []
            if not batch_request_list:
                batch_request_list = [batch_request]

            for batch_request in batch_request_list:
                batch_list.extend(
                    self.get_batch_list(
                        datasource_name=datasource_name,
                        data_connector_name=data_connector_name,
                        data_asset_name=data_asset_name,
                        batch_request=batch_request,
                        batch_data=batch_data,
                        data_connector_query=data_connector_query,
                        batch_identifiers=batch_identifiers,
                        limit=limit,
                        index=index,
                        custom_filter_function=custom_filter_function,
                        sampling_method=sampling_method,
                        sampling_kwargs=sampling_kwargs,
                        splitter_method=splitter_method,
                        splitter_kwargs=splitter_kwargs,
                        runtime_parameters=runtime_parameters,
                        query=query,
                        path=path,
                        batch_filter_parameters=batch_filter_parameters,
                        batch_spec_passthrough=batch_spec_passthrough,
                        **kwargs,
                    )
                )

        return self.get_validator_using_batch_list(
            expectation_suite=expectation_suite,
            batch_list=batch_list,
        )

    def get_validator_using_batch_list(
        self,
        expectation_suite: ExpectationSuite,
        batch_list: List[Batch],
    ) -> Validator:
        if len(batch_list) == 0:
            raise ge_exceptions.InvalidBatchRequestError(
                """Validator could not be created because BatchRequest returned an empty batch_list.
                Please check your parameters and try again."""
            )
        # We get a single batch_definition so we can get the execution_engine here. All batches will share the same one
        # So the batch itself doesn't matter. But we use -1 because that will be the latest batch loaded.
        batch_definition: BatchDefinition = batch_list[-1].batch_definition
        execution_engine: ExecutionEngine = self.datasources[
            batch_definition.datasource_name
        ].execution_engine
        validator: Validator = Validator(
            execution_engine=execution_engine,
            interactive_evaluation=True,
            expectation_suite=expectation_suite,
            data_context=self,
            batches=batch_list,
        )
        return validator

    def list_validation_operator_names(self):
        if not self.validation_operators:
            return []

        return list(self.validation_operators.keys())

    @usage_statistics_enabled_method(
        event_name=UsageStatsEvents.DATA_CONTEXT_ADD_DATASOURCE.value,
        args_payload_fn=add_datasource_usage_statistics,
    )
    def add_datasource(
        self, name, initialize=True, **kwargs
    ) -> Optional[Dict[str, Union[LegacyDatasource, BaseDatasource]]]:
        """Add a new datasource to the data context, with configuration provided as kwargs.
        Args:
            name: the name for the new datasource to add
            initialize: if False, add the datasource to the config, but do not
                initialize it, for example if a user needs to debug database connectivity.
            kwargs (keyword arguments): the configuration for the new datasource

        Returns:
            datasource (Datasource)
        """
        logger.debug(f"Starting BaseDataContext.add_datasource for {name}")

        module_name = kwargs.get("module_name", "great_expectations.datasource")
        verify_dynamic_loading_support(module_name=module_name)
        class_name = kwargs.get("class_name")
        datasource_class = load_class(module_name=module_name, class_name=class_name)

        # For any class that should be loaded, it may control its configuration construction
        # by implementing a classmethod called build_configuration
        config: Union[CommentedMap, dict]
        if hasattr(datasource_class, "build_configuration"):
            config = datasource_class.build_configuration(**kwargs)
        else:
            config = kwargs

        return self._instantiate_datasource_from_config_and_update_project_config(
            name=name,
            config=config,
            initialize=initialize,
        )

    def _instantiate_datasource_from_config_and_update_project_config(
        self, name: str, config: dict, initialize: bool = True
    ) -> Optional[Union[LegacyDatasource, BaseDatasource]]:
        datasource_config: DatasourceConfig = datasourceConfigSchema.load(
            CommentedMap(**config)
        )
        self.config["datasources"][name] = datasource_config
        datasource_config = self.project_config_with_variables_substituted.datasources[
            name
        ]
        config = dict(datasourceConfigSchema.dump(datasource_config))
        datasource: Optional[Union[LegacyDatasource, BaseDatasource]]
        if initialize:
            try:
                datasource = self._instantiate_datasource_from_config(
                    name=name, config=config
                )
                self._cached_datasources[name] = datasource
            except ge_exceptions.DatasourceInitializationError as e:
                # Do not keep configuration that could not be instantiated.
                del self.config["datasources"][name]
                raise e
        else:
            datasource = None
        return datasource

    def _instantiate_datasource_from_config(
        self, name: str, config: dict
    ) -> Union[LegacyDatasource, BaseDatasource]:
        """Instantiate a new datasource to the data context, with configuration provided as kwargs.
        Args:
            name(str): name of datasource
            config(dict): dictionary of configuration

        Returns:
            datasource (Datasource)
        """
        # We perform variable substitution in the datasource's config here before using the config
        # to instantiate the datasource object. Variable substitution is a service that the data
        # context provides. Datasources should not see unsubstituted variables in their config.

        try:
            datasource: Union[
                LegacyDatasource, BaseDatasource
            ] = self._build_datasource_from_config(name=name, config=config)
        except Exception as e:
            raise ge_exceptions.DatasourceInitializationError(
                datasource_name=name, message=str(e)
            )
        return datasource

    def add_batch_kwargs_generator(
        self, datasource_name, batch_kwargs_generator_name, class_name, **kwargs
    ):
        """
        Add a batch kwargs generator to the named datasource, using the provided
        configuration.

        Args:
            datasource_name: name of datasource to which to add the new batch kwargs generator
            batch_kwargs_generator_name: name of the generator to add
            class_name: class of the batch kwargs generator to add
            **kwargs: batch kwargs generator configuration, provided as kwargs

        Returns:

        """
        datasource_obj = self.get_datasource(datasource_name)
        generator = datasource_obj.add_batch_kwargs_generator(
            name=batch_kwargs_generator_name, class_name=class_name, **kwargs
        )
        return generator

    def set_config(self, project_config: DataContextConfig) -> None:
        self._project_config = project_config

    def _build_datasource_from_config(
        self, name: str, config: Union[dict, DatasourceConfig]
    ):
        # We convert from the type back to a dictionary for purposes of instantiation
        if isinstance(config, DatasourceConfig):
            config = datasourceConfigSchema.dump(config)
        config.update({"name": name})
        # While the new Datasource classes accept "data_context_root_directory", the Legacy Datasource classes do not.
        if config["class_name"] in [
            "BaseDatasource",
            "Datasource",
        ]:
            config.update({"data_context_root_directory": self.root_directory})
        module_name = "great_expectations.datasource"
        datasource = instantiate_class_from_config(
            config=config,
            runtime_environment={"data_context": self, "concurrency": self.concurrency},
            config_defaults={"module_name": module_name},
        )
        if not datasource:
            raise ge_exceptions.ClassInstantiationError(
                module_name=module_name,
                package_name=None,
                class_name=config["class_name"],
            )
        return datasource

    def get_datasource(
        self, datasource_name: str = "default"
    ) -> Optional[Union[LegacyDatasource, BaseDatasource]]:
        """Get the named datasource

        Args:
            datasource_name (str): the name of the datasource from the configuration

        Returns:
            datasource (Datasource)
        """
        if datasource_name in self._cached_datasources:
            return self._cached_datasources[datasource_name]

        datasource_config: DatasourceConfig = self._datasource_store.retrieve_by_name(
            datasource_name=datasource_name
        )

        config: dict = dict(datasourceConfigSchema.dump(datasource_config))
        substitutions: dict = self._determine_substitutions()
        config = substitute_all_config_variables(
            config, substitutions, self.DOLLAR_SIGN_ESCAPE_STRING
        )

        datasource: Optional[
            Union[LegacyDatasource, BaseDatasource]
        ] = self._instantiate_datasource_from_config(
            name=datasource_name, config=config
        )
        self._cached_datasources[datasource_name] = datasource
        return datasource

    def list_expectation_suites(self):
        """Return a list of available expectation suite keys."""
        try:
            keys = self.expectations_store.list_keys()
        except KeyError as e:
            raise ge_exceptions.InvalidConfigError(
                f"Unable to find configured store: {str(e)}"
            )
        return keys

    def list_datasources(self) -> List[dict]:
        """List currently-configured datasources on this context. Masks passwords.

        Returns:
            List(dict): each dictionary includes "name", "class_name", and "module_name" keys
        """
        datasources: List[dict] = []
        substitutions: dict = self._determine_substitutions()

        datasource_name: str
        for datasource_name in self._datasource_store.list_keys():
            datasource_config: DatasourceConfig = (
                self._datasource_store.retrieve_by_name(datasource_name)
            )
            datasource_dict: dict = datasource_config.to_json_dict()
            datasource_dict["name"] = datasource_name
            substituted_config: dict = cast(
                dict,
                substitute_all_config_variables(
                    datasource_dict, substitutions, self.DOLLAR_SIGN_ESCAPE_STRING
                ),
            )
            masked_config: dict = PasswordMasker.sanitize_config(substituted_config)
            datasources.append(masked_config)

        return datasources

    def list_stores(self):
        """List currently-configured Stores on this context"""

        stores = []
        for (
            name,
            value,
        ) in self.project_config_with_variables_substituted.stores.items():
            store_config = copy.deepcopy(value)
            store_config["name"] = name
            masked_config = PasswordMasker.sanitize_config(store_config)
            stores.append(masked_config)
        return stores

    def list_active_stores(self):
        """
        List active Stores on this context. Active stores are identified by setting the following parameters:
            expectations_store_name,
            validations_store_name,
            evaluation_parameter_store_name,
            checkpoint_store_name
            profiler_store_name
        """
        active_store_names: List[str] = [
            self.expectations_store_name,
            self.validations_store_name,
            self.evaluation_parameter_store_name,
        ]

        try:
            active_store_names.append(self.checkpoint_store_name)
        except (AttributeError, ge_exceptions.InvalidTopLevelConfigKeyError):
            logger.info(
                "Checkpoint store is not configured; omitting it from active stores"
            )

        try:
            active_store_names.append(self.profiler_store_name)
        except (AttributeError, ge_exceptions.InvalidTopLevelConfigKeyError):
            logger.info(
                "Profiler store is not configured; omitting it from active stores"
            )

        return [
            store for store in self.list_stores() if store["name"] in active_store_names
        ]

    def list_validation_operators(self):
        """List currently-configured Validation Operators on this context"""

        validation_operators = []
        for (
            name,
            value,
        ) in (
            self.project_config_with_variables_substituted.validation_operators.items()
        ):
            value["name"] = name
            validation_operators.append(value)
        return validation_operators

    def send_usage_message(
        self, event: str, event_payload: Optional[dict], success: Optional[bool] = None
    ) -> None:
        """helper method to send a usage method using DataContext. Used when sending usage events from
            classes like ExpectationSuite.
            event
        Args:
            event (str): str representation of event
            event_payload (dict): optional event payload
            success (bool): optional success param
        Returns:
            None
        """
        send_usage_message(self, event, event_payload, success)

    def create_expectation_suite(
        self,
        expectation_suite_name: str,
        overwrite_existing: bool = False,
        ge_cloud_id: Optional[str] = None,
        **kwargs,
    ) -> ExpectationSuite:
        """Build a new expectation suite and save it into the data_context expectation store.

        Args:
            expectation_suite_name: The name of the expectation_suite to create
            overwrite_existing (boolean): Whether to overwrite expectation suite if expectation suite with given name
                already exists.

        Returns:
            A new (empty) expectation suite.
        """
        if not isinstance(overwrite_existing, bool):
            raise ValueError("Parameter overwrite_existing must be of type BOOL")

        expectation_suite: ExpectationSuite = ExpectationSuite(
            expectation_suite_name=expectation_suite_name, data_context=self
        )
        if self.ge_cloud_mode:
            key: GeCloudIdentifier = GeCloudIdentifier(
                resource_type="expectation_suite", ge_cloud_id=ge_cloud_id
            )
            if self.expectations_store.has_key(key) and not overwrite_existing:
                raise ge_exceptions.DataContextError(
                    "expectation_suite with GE Cloud ID {} already exists. If you would like to overwrite this "
                    "expectation_suite, set overwrite_existing=True.".format(
                        ge_cloud_id
                    )
                )
        else:
            key: ExpectationSuiteIdentifier = ExpectationSuiteIdentifier(
                expectation_suite_name=expectation_suite_name
            )
            if self.expectations_store.has_key(key) and not overwrite_existing:
                raise ge_exceptions.DataContextError(
                    "expectation_suite with name {} already exists. If you would like to overwrite this "
                    "expectation_suite, set overwrite_existing=True.".format(
                        expectation_suite_name
                    )
                )

        self.expectations_store.set(key, expectation_suite, **kwargs)
        return expectation_suite

    def delete_expectation_suite(
        self,
        expectation_suite_name: Optional[str] = None,
        ge_cloud_id: Optional[str] = None,
    ):
        """Delete specified expectation suite from data_context expectation store.

        Args:
            expectation_suite_name: The name of the expectation_suite to create

        Returns:
            True for Success and False for Failure.
        """
        if self.ge_cloud_mode:
            key: GeCloudIdentifier = GeCloudIdentifier(
                resource_type="expectation_suite", ge_cloud_id=ge_cloud_id
            )
        else:
            key: ExpectationSuiteIdentifier = ExpectationSuiteIdentifier(
                expectation_suite_name
            )
        if not self.expectations_store.has_key(key):
            raise ge_exceptions.DataContextError(
                "expectation_suite with name {} does not exist."
            )
        else:
            self.expectations_store.remove_key(key)
            return True

    def get_expectation_suite(
        self,
        expectation_suite_name: Optional[str] = None,
        ge_cloud_id: Optional[str] = None,
    ) -> ExpectationSuite:
        """Get an Expectation Suite by name or GE Cloud ID
        Args:
            expectation_suite_name (str): the name for the Expectation Suite
            ge_cloud_id (str): the GE Cloud ID for the Expectation Suite

        Returns:
            expectation_suite
        """
        if self.ge_cloud_mode:
            key: GeCloudIdentifier = GeCloudIdentifier(
                resource_type="expectation_suite", ge_cloud_id=ge_cloud_id
            )
        else:
            key: Optional[ExpectationSuiteIdentifier] = ExpectationSuiteIdentifier(
                expectation_suite_name=expectation_suite_name
            )

        if self.expectations_store.has_key(key):
            expectations_schema_dict: dict = cast(
                dict, self.expectations_store.get(key)
            )
            # create the ExpectationSuite from constructor
            return ExpectationSuite(**expectations_schema_dict, data_context=self)

        else:
            raise ge_exceptions.DataContextError(
                f"expectation_suite {expectation_suite_name} not found"
            )

    def list_expectation_suite_names(self) -> List[str]:
        """
        Lists the available expectation suite names. If in ge_cloud_mode, a list of
        GE Cloud ids is returned instead.
        """
        if self.ge_cloud_mode:
            return [
                suite_key.ge_cloud_id for suite_key in self.list_expectation_suites()
            ]

        sorted_expectation_suite_names = [
            i.expectation_suite_name for i in self.list_expectation_suites()
        ]
        sorted_expectation_suite_names.sort()
        return sorted_expectation_suite_names

    @usage_statistics_enabled_method(
        event_name=UsageStatsEvents.DATA_CONTEXT_SAVE_EXPECTATION_SUITE.value,
        args_payload_fn=save_expectation_suite_usage_statistics,
    )
    def save_expectation_suite(
        self,
        expectation_suite: ExpectationSuite,
        expectation_suite_name: Optional[str] = None,
        overwrite_existing: bool = True,
        ge_cloud_id: Optional[str] = None,
        **kwargs,
    ):
        """Save the provided expectation suite into the DataContext.

        Args:
            expectation_suite: the suite to save
            expectation_suite_name: the name of this expectation suite. If no name is provided the name will \
                be read from the suite

        Returns:
            None
        """
        if self.ge_cloud_mode:
            key: GeCloudIdentifier = GeCloudIdentifier(
                resource_type="expectation_suite",
                ge_cloud_id=ge_cloud_id
                if ge_cloud_id is not None
                else str(expectation_suite.ge_cloud_id),
            )
            if self.expectations_store.has_key(key) and not overwrite_existing:
                raise ge_exceptions.DataContextError(
                    "expectation_suite with GE Cloud ID {} already exists. If you would like to overwrite this "
                    "expectation_suite, set overwrite_existing=True.".format(
                        ge_cloud_id
                    )
                )
        else:
            if expectation_suite_name is None:
                key: ExpectationSuiteIdentifier = ExpectationSuiteIdentifier(
                    expectation_suite_name=expectation_suite.expectation_suite_name
                )
            else:
                expectation_suite.expectation_suite_name = expectation_suite_name
                key: ExpectationSuiteIdentifier = ExpectationSuiteIdentifier(
                    expectation_suite_name=expectation_suite_name
                )
            if self.expectations_store.has_key(key) and not overwrite_existing:
                raise ge_exceptions.DataContextError(
                    "expectation_suite with name {} already exists. If you would like to overwrite this "
                    "expectation_suite, set overwrite_existing=True.".format(
                        expectation_suite_name
                    )
                )

        self._evaluation_parameter_dependencies_compiled = False
        return self.expectations_store.set(key, expectation_suite, **kwargs)

    def _store_metrics(
        self, requested_metrics, validation_results, target_store_name
    ) -> None:
        """
        requested_metrics is a dictionary like this:

              requested_metrics:
                *:  # The asterisk here matches *any* expectation suite name
                  # use the 'kwargs' key to request metrics that are defined by kwargs,
                  # for example because they are defined only for a particular column
                  # - column:
                  #     Age:
                  #        - expect_column_min_to_be_between.result.observed_value
                    - statistics.evaluated_expectations
                    - statistics.successful_expectations

        Args:
            requested_metrics:
            validation_results:
            target_store_name:

        Returns:

        """
        expectation_suite_name = validation_results.meta["expectation_suite_name"]
        run_id = validation_results.meta["run_id"]
        data_asset_name = validation_results.meta.get("batch_kwargs", {}).get(
            "data_asset_name"
        )

        for expectation_suite_dependency, metrics_list in requested_metrics.items():
            if (expectation_suite_dependency != "*") and (
                expectation_suite_dependency != expectation_suite_name
            ):
                continue

            if not isinstance(metrics_list, list):
                raise ge_exceptions.DataContextError(
                    "Invalid requested_metrics configuration: metrics requested for "
                    "each expectation suite must be a list."
                )

            for metric_configuration in metrics_list:
                metric_configurations = (
                    BaseDataContext._get_metric_configuration_tuples(
                        metric_configuration
                    )
                )
                for metric_name, metric_kwargs in metric_configurations:
                    try:
                        metric_value = validation_results.get_metric(
                            metric_name, **metric_kwargs
                        )
                        self.stores[target_store_name].set(
                            ValidationMetricIdentifier(
                                run_id=run_id,
                                data_asset_name=data_asset_name,
                                expectation_suite_identifier=ExpectationSuiteIdentifier(
                                    expectation_suite_name
                                ),
                                metric_name=metric_name,
                                metric_kwargs_id=get_metric_kwargs_id(
                                    metric_name, metric_kwargs
                                ),
                            ),
                            metric_value,
                        )
                    except ge_exceptions.UnavailableMetricError:
                        # This will happen frequently in larger pipelines
                        logger.debug(
                            "metric {} was requested by another expectation suite but is not available in "
                            "this validation result.".format(metric_name)
                        )

    def store_validation_result_metrics(
        self, requested_metrics, validation_results, target_store_name
    ) -> None:
        self._store_metrics(requested_metrics, validation_results, target_store_name)

    def store_evaluation_parameters(
        self, validation_results, target_store_name=None
    ) -> None:
        if not self._evaluation_parameter_dependencies_compiled:
            self._compile_evaluation_parameter_dependencies()

        if target_store_name is None:
            target_store_name = self.evaluation_parameter_store_name

        self._store_metrics(
            self._evaluation_parameter_dependencies,
            validation_results,
            target_store_name,
        )

    @property
    def evaluation_parameter_store(self):
        return self.stores[self.evaluation_parameter_store_name]

    @property
    def evaluation_parameter_store_name(self):
        return (
            self.project_config_with_variables_substituted.evaluation_parameter_store_name
        )

    @property
    def validations_store_name(self):
        return self.project_config_with_variables_substituted.validations_store_name

    @property
    def validations_store(self) -> ValidationsStore:
        return self.stores[self.validations_store_name]

    @property
    def assistants(self) -> DataAssistantDispatcher:
        return self._assistants

    def _compile_evaluation_parameter_dependencies(self) -> None:
        self._evaluation_parameter_dependencies = {}
        # NOTE: Chetan - 20211118: This iteration is reverting the behavior performed here: https://github.com/great-expectations/great_expectations/pull/3377
        # This revision was necessary due to breaking changes but will need to be brought back in a future ticket.
        for key in self.expectations_store.list_keys():
            expectation_suite_dict: dict = cast(dict, self.expectations_store.get(key))
            if not expectation_suite_dict:
                continue
            expectation_suite: ExpectationSuite = ExpectationSuite(
                **expectation_suite_dict, data_context=self
            )

            dependencies = expectation_suite.get_evaluation_parameter_dependencies()
            if len(dependencies) > 0:
                nested_update(self._evaluation_parameter_dependencies, dependencies)

        self._evaluation_parameter_dependencies_compiled = True

    def get_validation_result(
        self,
        expectation_suite_name,
        run_id=None,
        batch_identifier=None,
        validations_store_name=None,
        failed_only=False,
    ):
        """Get validation results from a configured store.

        Args:
            expectation_suite_name: expectation_suite name for which to get validation result (default: "default")
            run_id: run_id for which to get validation result (if None, fetch the latest result by alphanumeric sort)
            validations_store_name: the name of the store from which to get validation results
            failed_only: if True, filter the result to return only failed expectations

        Returns:
            validation_result

        """
        if validations_store_name is None:
            validations_store_name = self.validations_store_name
        selected_store = self.stores[validations_store_name]

        if run_id is None or batch_identifier is None:
            # Get most recent run id
            # NOTE : This method requires a (potentially very inefficient) list_keys call.
            # It should probably move to live in an appropriate Store class,
            # but when we do so, that Store will need to function as more than just a key-value Store.
            key_list = selected_store.list_keys()
            filtered_key_list = []
            for key in key_list:
                if run_id is not None and key.run_id != run_id:
                    continue
                if (
                    batch_identifier is not None
                    and key.batch_identifier != batch_identifier
                ):
                    continue
                filtered_key_list.append(key)

            # run_id_set = set([key.run_id for key in filtered_key_list])
            if len(filtered_key_list) == 0:
                logger.warning("No valid run_id values found.")
                return {}

            filtered_key_list = sorted(filtered_key_list, key=lambda x: x.run_id)

            if run_id is None:
                run_id = filtered_key_list[-1].run_id
            if batch_identifier is None:
                batch_identifier = filtered_key_list[-1].batch_identifier

        key = ValidationResultIdentifier(
            expectation_suite_identifier=ExpectationSuiteIdentifier(
                expectation_suite_name=expectation_suite_name
            ),
            run_id=run_id,
            batch_identifier=batch_identifier,
        )
        results_dict = selected_store.get(key)

        return (
            results_dict.get_failed_validation_results()
            if failed_only
            else results_dict
        )

    def update_return_obj(self, data_asset, return_obj):
        """Helper called by data_asset.

        Args:
            data_asset: The data_asset whose validation produced the current return object
            return_obj: the return object to update

        Returns:
            return_obj: the return object, potentially changed into a widget by the configured expectation explorer
        """
        return return_obj

    @usage_statistics_enabled_method(
        event_name=UsageStatsEvents.DATA_CONTEXT_BUILD_DATA_DOCS.value,
    )
    def build_data_docs(
        self,
        site_names=None,
        resource_identifiers=None,
        dry_run=False,
        build_index: bool = True,
    ):
        """
        Build Data Docs for your project.

        These make it simple to visualize data quality in your project. These
        include Expectations, Validations & Profiles. The are built for all
        Datasources from JSON artifacts in the local repo including validations
        & profiles from the uncommitted directory.

        :param site_names: if specified, build data docs only for these sites, otherwise,
                            build all the sites specified in the context's config
        :param resource_identifiers: a list of resource identifiers (ExpectationSuiteIdentifier,
                            ValidationResultIdentifier). If specified, rebuild HTML
                            (or other views the data docs sites are rendering) only for
                            the resources in this list. This supports incremental build
                            of data docs sites (e.g., when a new validation result is created)
                            and avoids full rebuild.
        :param dry_run: a flag, if True, the method returns a structure containing the
                            URLs of the sites that *would* be built, but it does not build
                            these sites. The motivation for adding this flag was to allow
                            the CLI to display the the URLs before building and to let users
                            confirm.

        :param build_index: a flag if False, skips building the index page

        Returns:
            A dictionary with the names of the updated data documentation sites as keys and the the location info
            of their index.html files as values
        """
        logger.debug("Starting DataContext.build_data_docs")

        index_page_locator_infos = {}

        sites = self.project_config_with_variables_substituted.data_docs_sites
        if sites:
            logger.debug("Found data_docs_sites. Building sites...")

            for site_name, site_config in sites.items():
                logger.debug(
                    f"Building Data Docs Site {site_name}",
                )

                if (site_names and (site_name in site_names)) or not site_names:
                    complete_site_config = site_config
                    module_name = "great_expectations.render.renderer.site_builder"
                    site_builder: SiteBuilder = instantiate_class_from_config(
                        config=complete_site_config,
                        runtime_environment={
                            "data_context": self,
                            "root_directory": self.root_directory,
                            "site_name": site_name,
                            "ge_cloud_mode": self.ge_cloud_mode,
                        },
                        config_defaults={"module_name": module_name},
                    )
                    if not site_builder:
                        raise ge_exceptions.ClassInstantiationError(
                            module_name=module_name,
                            package_name=None,
                            class_name=complete_site_config["class_name"],
                        )
                    if dry_run:
                        index_page_locator_infos[
                            site_name
                        ] = site_builder.get_resource_url(only_if_exists=False)
                    else:
                        index_page_resource_identifier_tuple = site_builder.build(
                            resource_identifiers,
                            build_index=(build_index and not self.ge_cloud_mode),
                        )
                        if index_page_resource_identifier_tuple:
                            index_page_locator_infos[
                                site_name
                            ] = index_page_resource_identifier_tuple[0]

        else:
            logger.debug("No data_docs_config found. No site(s) built.")

        return index_page_locator_infos

    def clean_data_docs(self, site_name=None) -> bool:
        """
        Clean a given data docs site.

        This removes all files from the configured Store.

        Args:
            site_name (str): Optional, the name of the site to clean. If not
            specified, all sites will be cleaned.
        """
        data_docs_sites = self.project_config_with_variables_substituted.data_docs_sites
        if not data_docs_sites:
            raise ge_exceptions.DataContextError(
                "No data docs sites were found on this DataContext, therefore no sites will be cleaned.",
            )

        data_docs_site_names = list(data_docs_sites.keys())
        if site_name:
            if site_name not in data_docs_site_names:
                raise ge_exceptions.DataContextError(
                    f"The specified site name `{site_name}` does not exist in this project."
                )
            return self._clean_data_docs_site(site_name)

        cleaned = []
        for existing_site_name in data_docs_site_names:
            cleaned.append(self._clean_data_docs_site(existing_site_name))
        return all(cleaned)

    def _clean_data_docs_site(self, site_name: str) -> bool:
        sites = self.project_config_with_variables_substituted.data_docs_sites
        if not sites:
            return False
        site_config = sites.get(site_name)

        site_builder = instantiate_class_from_config(
            config=site_config,
            runtime_environment={
                "data_context": self,
                "root_directory": self.root_directory,
            },
            config_defaults={
                "module_name": "great_expectations.render.renderer.site_builder"
            },
        )
        site_builder.clean_site()
        return True

    def profile_datasource(
        self,
        datasource_name,
        batch_kwargs_generator_name=None,
        data_assets=None,
        max_data_assets=20,
        profile_all_data_assets=True,
        profiler=BasicDatasetProfiler,
        profiler_configuration=None,
        dry_run=False,
        run_id=None,
        additional_batch_kwargs=None,
        run_name=None,
        run_time=None,
    ):
        """Profile the named datasource using the named profiler.

        Args:
            datasource_name: the name of the datasource for which to profile data_assets
            batch_kwargs_generator_name: the name of the batch kwargs generator to use to get batches
            data_assets: list of data asset names to profile
            max_data_assets: if the number of data assets the batch kwargs generator yields is greater than this max_data_assets,
                profile_all_data_assets=True is required to profile all
            profile_all_data_assets: when True, all data assets are profiled, regardless of their number
            profiler: the profiler class to use
            profiler_configuration: Optional profiler configuration dict
            dry_run: when true, the method checks arguments and reports if can profile or specifies the arguments that are missing
            additional_batch_kwargs: Additional keyword arguments to be provided to get_batch when loading the data asset.
        Returns:
            A dictionary::

                {
                    "success": True/False,
                    "results": List of (expectation_suite, EVR) tuples for each of the data_assets found in the datasource
                }

            When success = False, the error details are under "error" key
        """

        # We don't need the datasource object, but this line serves to check if the datasource by the name passed as
        # an arg exists and raise an error if it does not.
        datasource = self.get_datasource(datasource_name)

        if not dry_run:
            logger.info(f"Profiling '{datasource_name}' with '{profiler.__name__}'")

        profiling_results = {}

        # Build the list of available data asset names (each item a tuple of name and type)

        data_asset_names_dict = self.get_available_data_asset_names(datasource_name)

        available_data_asset_name_list = []
        try:
            datasource_data_asset_names_dict = data_asset_names_dict[datasource_name]
        except KeyError:
            # KeyError will happen if there is not datasource
            raise ge_exceptions.ProfilerError(f"No datasource {datasource_name} found.")

        if batch_kwargs_generator_name is None:
            # if no generator name is passed as an arg and the datasource has only
            # one generator with data asset names, use it.
            # if ambiguous, raise an exception
            for name in datasource_data_asset_names_dict.keys():
                if batch_kwargs_generator_name is not None:
                    profiling_results = {
                        "success": False,
                        "error": {
                            "code": BaseDataContext.PROFILING_ERROR_CODE_MULTIPLE_BATCH_KWARGS_GENERATORS_FOUND
                        },
                    }
                    return profiling_results

                if len(datasource_data_asset_names_dict[name]["names"]) > 0:
                    available_data_asset_name_list = datasource_data_asset_names_dict[
                        name
                    ]["names"]
                    batch_kwargs_generator_name = name

            if batch_kwargs_generator_name is None:
                profiling_results = {
                    "success": False,
                    "error": {
                        "code": BaseDataContext.PROFILING_ERROR_CODE_NO_BATCH_KWARGS_GENERATORS_FOUND
                    },
                }
                return profiling_results
        else:
            # if the generator name is passed as an arg, get this generator's available data asset names
            try:
                available_data_asset_name_list = datasource_data_asset_names_dict[
                    batch_kwargs_generator_name
                ]["names"]
            except KeyError:
                raise ge_exceptions.ProfilerError(
                    "batch kwargs Generator {} not found. Specify the name of a generator configured in this datasource".format(
                        batch_kwargs_generator_name
                    )
                )

        available_data_asset_name_list = sorted(
            available_data_asset_name_list, key=lambda x: x[0]
        )

        if len(available_data_asset_name_list) == 0:
            raise ge_exceptions.ProfilerError(
                "No Data Assets found in Datasource {}. Used batch kwargs generator: {}.".format(
                    datasource_name, batch_kwargs_generator_name
                )
            )
        total_data_assets = len(available_data_asset_name_list)

        if isinstance(data_assets, list) and len(data_assets) > 0:
            not_found_data_assets = [
                name
                for name in data_assets
                if name not in [da[0] for da in available_data_asset_name_list]
            ]
            if len(not_found_data_assets) > 0:
                profiling_results = {
                    "success": False,
                    "error": {
                        "code": BaseDataContext.PROFILING_ERROR_CODE_SPECIFIED_DATA_ASSETS_NOT_FOUND,
                        "not_found_data_assets": not_found_data_assets,
                        "data_assets": available_data_asset_name_list,
                    },
                }
                return profiling_results

            data_assets.sort()
            data_asset_names_to_profiled = data_assets
            total_data_assets = len(available_data_asset_name_list)
            if not dry_run:
                logger.info(
                    "Profiling the white-listed data assets: %s, alphabetically."
                    % (",".join(data_assets))
                )
        else:
            if not profile_all_data_assets:
                if total_data_assets > max_data_assets:
                    profiling_results = {
                        "success": False,
                        "error": {
                            "code": BaseDataContext.PROFILING_ERROR_CODE_TOO_MANY_DATA_ASSETS,
                            "num_data_assets": total_data_assets,
                            "data_assets": available_data_asset_name_list,
                        },
                    }
                    return profiling_results

            data_asset_names_to_profiled = [
                name[0] for name in available_data_asset_name_list
            ]
        if not dry_run:
            logger.info(
                "Profiling all %d data assets from batch kwargs generator %s"
                % (len(available_data_asset_name_list), batch_kwargs_generator_name)
            )
        else:
            logger.info(
                "Found %d data assets from batch kwargs generator %s"
                % (len(available_data_asset_name_list), batch_kwargs_generator_name)
            )

        profiling_results["success"] = True

        if not dry_run:
            profiling_results["results"] = []
            total_columns, total_expectations, total_rows, skipped_data_assets = (
                0,
                0,
                0,
                0,
            )
            total_start_time = datetime.datetime.now()

            for name in data_asset_names_to_profiled:
                logger.info(f"\tProfiling '{name}'...")
                try:
                    profiling_results["results"].append(
                        self.profile_data_asset(
                            datasource_name=datasource_name,
                            batch_kwargs_generator_name=batch_kwargs_generator_name,
                            data_asset_name=name,
                            profiler=profiler,
                            profiler_configuration=profiler_configuration,
                            run_id=run_id,
                            additional_batch_kwargs=additional_batch_kwargs,
                            run_name=run_name,
                            run_time=run_time,
                        )["results"][0]
                    )

                except ge_exceptions.ProfilerError as err:
                    logger.warning(err.message)
                except OSError as err:
                    logger.warning(
                        "IOError while profiling %s. (Perhaps a loading error?) Skipping."
                        % name[1]
                    )
                    logger.debug(str(err))
                    skipped_data_assets += 1
                except SQLAlchemyError as e:
                    logger.warning(
                        f"SqlAlchemyError while profiling {name[1]}. Skipping."
                    )
                    logger.debug(str(e))
                    skipped_data_assets += 1

            total_duration = (
                datetime.datetime.now() - total_start_time
            ).total_seconds()
            logger.info(
                """
    Profiled %d of %d named data assets, with %d total rows and %d columns in %.2f seconds.
    Generated, evaluated, and stored %d Expectations during profiling. Please review results using data-docs."""
                % (
                    len(data_asset_names_to_profiled),
                    total_data_assets,
                    total_rows,
                    total_columns,
                    total_duration,
                    total_expectations,
                )
            )
            if skipped_data_assets > 0:
                logger.warning(
                    "Skipped %d data assets due to errors." % skipped_data_assets
                )

        profiling_results["success"] = True
        return profiling_results

    def profile_data_asset(
        self,
        datasource_name,
        batch_kwargs_generator_name=None,
        data_asset_name=None,
        batch_kwargs=None,
        expectation_suite_name=None,
        profiler=BasicDatasetProfiler,
        profiler_configuration=None,
        run_id=None,
        additional_batch_kwargs=None,
        run_name=None,
        run_time=None,
    ):
        """
        Profile a data asset

        :param datasource_name: the name of the datasource to which the profiled data asset belongs
        :param batch_kwargs_generator_name: the name of the batch kwargs generator to use to get batches (only if batch_kwargs are not provided)
        :param data_asset_name: the name of the profiled data asset
        :param batch_kwargs: optional - if set, the method will use the value to fetch the batch to be profiled. If not passed, the batch kwargs generator (generator_name arg) will choose a batch
        :param profiler: the profiler class to use
        :param profiler_configuration: Optional profiler configuration dict
        :param run_name: optional - if set, the validation result created by the profiler will be under the provided run_name
        :param additional_batch_kwargs:
        :returns
            A dictionary::

                {
                    "success": True/False,
                    "results": List of (expectation_suite, EVR) tuples for each of the data_assets found in the datasource
                }

            When success = False, the error details are under "error" key
        """

        assert not (run_id and run_name) and not (
            run_id and run_time
        ), "Please provide either a run_id or run_name and/or run_time."
        if isinstance(run_id, str) and not run_name:
            # deprecated-v0.11.0
            warnings.warn(
                "String run_ids are deprecated as of v0.11.0 and support will be removed in v0.16. Please provide a run_id of type "
                "RunIdentifier(run_name=None, run_time=None), or a dictionary containing run_name "
                "and run_time (both optional). Instead of providing a run_id, you may also provide"
                "run_name and run_time separately.",
                DeprecationWarning,
            )
            try:
                run_time = parse(run_id)
            except (ValueError, TypeError):
                pass
            run_id = RunIdentifier(run_name=run_id, run_time=run_time)
        elif isinstance(run_id, dict):
            run_id = RunIdentifier(**run_id)
        elif not isinstance(run_id, RunIdentifier):
            run_name = run_name or "profiling"
            run_id = RunIdentifier(run_name=run_name, run_time=run_time)

        logger.info(f"Profiling '{datasource_name}' with '{profiler.__name__}'")

        if not additional_batch_kwargs:
            additional_batch_kwargs = {}

        if batch_kwargs is None:
            try:
                generator = self.get_datasource(
                    datasource_name=datasource_name
                ).get_batch_kwargs_generator(name=batch_kwargs_generator_name)
                batch_kwargs = generator.build_batch_kwargs(
                    data_asset_name, **additional_batch_kwargs
                )
            except ge_exceptions.BatchKwargsError:
                raise ge_exceptions.ProfilerError(
                    "Unable to build batch_kwargs for datasource {}, using batch kwargs generator {} for name {}".format(
                        datasource_name, batch_kwargs_generator_name, data_asset_name
                    )
                )
            except ValueError:
                raise ge_exceptions.ProfilerError(
                    "Unable to find datasource {} or batch kwargs generator {}.".format(
                        datasource_name, batch_kwargs_generator_name
                    )
                )
        else:
            batch_kwargs.update(additional_batch_kwargs)

        profiling_results = {"success": False, "results": []}

        total_columns, total_expectations, total_rows, skipped_data_assets = 0, 0, 0, 0
        total_start_time = datetime.datetime.now()

        name = data_asset_name
        # logger.info("\tProfiling '%s'..." % name)

        start_time = datetime.datetime.now()

        if expectation_suite_name is None:
            if batch_kwargs_generator_name is None and data_asset_name is None:
                expectation_suite_name = (
                    datasource_name
                    + "."
                    + profiler.__name__
                    + "."
                    + BatchKwargs(batch_kwargs).to_id()
                )
            else:
                expectation_suite_name = (
                    datasource_name
                    + "."
                    + batch_kwargs_generator_name
                    + "."
                    + data_asset_name
                    + "."
                    + profiler.__name__
                )

        self.create_expectation_suite(
            expectation_suite_name=expectation_suite_name, overwrite_existing=True
        )

        # TODO: Add batch_parameters
        batch = self.get_batch(
            expectation_suite_name=expectation_suite_name,
            batch_kwargs=batch_kwargs,
        )

        if not profiler.validate(batch):
            raise ge_exceptions.ProfilerError(
                "batch '%s' is not a valid batch for the '%s' profiler"
                % (name, profiler.__name__)
            )

        # Note: This logic is specific to DatasetProfilers, which profile a single batch. Multi-batch profilers
        # will have more to unpack.
        expectation_suite, validation_results = profiler.profile(
            batch, run_id=run_id, profiler_configuration=profiler_configuration
        )
        profiling_results["results"].append((expectation_suite, validation_results))

        validation_ref = self.validations_store.set(
            key=ValidationResultIdentifier(
                expectation_suite_identifier=ExpectationSuiteIdentifier(
                    expectation_suite_name=expectation_suite_name
                ),
                run_id=run_id,
                batch_identifier=batch.batch_id,
            ),
            value=validation_results,
        )

        if isinstance(validation_ref, GeCloudIdAwareRef):
            ge_cloud_id = validation_ref.ge_cloud_id
            validation_results.ge_cloud_id = uuid.UUID(ge_cloud_id)

        if isinstance(batch, Dataset):
            # For datasets, we can produce some more detailed statistics
            row_count = batch.get_row_count()
            total_rows += row_count
            new_column_count = len(
                {
                    exp.kwargs["column"]
                    for exp in expectation_suite.expectations
                    if "column" in exp.kwargs
                }
            )
            total_columns += new_column_count

        new_expectation_count = len(expectation_suite.expectations)
        total_expectations += new_expectation_count

        self.save_expectation_suite(expectation_suite)
        duration = (datetime.datetime.now() - start_time).total_seconds()
        # noinspection PyUnboundLocalVariable
        logger.info(
            "\tProfiled %d columns using %d rows from %s (%.3f sec)"
            % (new_column_count, row_count, name, duration)
        )

        total_duration = (datetime.datetime.now() - total_start_time).total_seconds()
        logger.info(
            """
Profiled the data asset, with %d total rows and %d columns in %.2f seconds.
Generated, evaluated, and stored %d Expectations during profiling. Please review results using data-docs."""
            % (
                total_rows,
                total_columns,
                total_duration,
                total_expectations,
            )
        )

        profiling_results["success"] = True
        return profiling_results

    def list_checkpoints(self) -> List[str]:
        return self.checkpoint_store.list_checkpoints(ge_cloud_mode=self.ge_cloud_mode)

    def add_checkpoint(
        self,
        name: str,
        config_version: Optional[Union[int, float]] = None,
        template_name: Optional[str] = None,
        module_name: Optional[str] = None,
        class_name: Optional[str] = None,
        run_name_template: Optional[str] = None,
        expectation_suite_name: Optional[str] = None,
        batch_request: Optional[dict] = None,
        action_list: Optional[List[dict]] = None,
        evaluation_parameters: Optional[dict] = None,
        runtime_configuration: Optional[dict] = None,
        validations: Optional[List[dict]] = None,
        profilers: Optional[List[dict]] = None,
        # Next two fields are for LegacyCheckpoint configuration
        validation_operator_name: Optional[str] = None,
        batches: Optional[List[dict]] = None,
        # the following four arguments are used by SimpleCheckpoint
        site_names: Optional[Union[str, List[str]]] = None,
        slack_webhook: Optional[str] = None,
        notify_on: Optional[str] = None,
        notify_with: Optional[Union[str, List[str]]] = None,
        ge_cloud_id: Optional[str] = None,
        expectation_suite_ge_cloud_id: Optional[str] = None,
    ) -> Checkpoint:

        checkpoint: Checkpoint = Checkpoint.construct_from_config_args(
            data_context=self,
            checkpoint_store_name=self.checkpoint_store_name,
            name=name,
            config_version=config_version,
            template_name=template_name,
            module_name=module_name,
            class_name=class_name,
            run_name_template=run_name_template,
            expectation_suite_name=expectation_suite_name,
            batch_request=batch_request,
            action_list=action_list,
            evaluation_parameters=evaluation_parameters,
            runtime_configuration=runtime_configuration,
            validations=validations,
            profilers=profilers,
            # Next two fields are for LegacyCheckpoint configuration
            validation_operator_name=validation_operator_name,
            batches=batches,
            # the following four arguments are used by SimpleCheckpoint
            site_names=site_names,
            slack_webhook=slack_webhook,
            notify_on=notify_on,
            notify_with=notify_with,
            ge_cloud_id=ge_cloud_id,
            expectation_suite_ge_cloud_id=expectation_suite_ge_cloud_id,
        )

        self.checkpoint_store.add_checkpoint(checkpoint, name, ge_cloud_id)
        return checkpoint

    def get_checkpoint(
        self,
        name: Optional[str] = None,
        ge_cloud_id: Optional[str] = None,
    ) -> Checkpoint:
        checkpoint_config: CheckpointConfig = self.checkpoint_store.get_checkpoint(
            name=name, ge_cloud_id=ge_cloud_id
        )
        checkpoint: Checkpoint = Checkpoint.instantiate_from_config_with_runtime_args(
            checkpoint_config=checkpoint_config,
            data_context=self,
            name=name,
        )

        return checkpoint

    def delete_checkpoint(
        self,
        name: Optional[str] = None,
        ge_cloud_id: Optional[str] = None,
    ) -> None:
        return self.checkpoint_store.delete_checkpoint(
            name=name, ge_cloud_id=ge_cloud_id
        )

    @usage_statistics_enabled_method(
        event_name=UsageStatsEvents.DATA_CONTEXT_RUN_CHECKPOINT.value,
    )
    def run_checkpoint(
        self,
        checkpoint_name: Optional[str] = None,
        ge_cloud_id: Optional[str] = None,
        template_name: Optional[str] = None,
        run_name_template: Optional[str] = None,
        expectation_suite_name: Optional[str] = None,
        batch_request: Optional[BatchRequestBase] = None,
        action_list: Optional[List[dict]] = None,
        evaluation_parameters: Optional[dict] = None,
        runtime_configuration: Optional[dict] = None,
        validations: Optional[List[dict]] = None,
        profilers: Optional[List[dict]] = None,
        run_id: Optional[Union[str, int, float]] = None,
        run_name: Optional[str] = None,
        run_time: Optional[datetime.datetime] = None,
        result_format: Optional[str] = None,
        expectation_suite_ge_cloud_id: Optional[str] = None,
        **kwargs,
    ) -> CheckpointResult:
        """
        Validate against a pre-defined Checkpoint. (Experimental)
        Args:
            checkpoint_name: The name of a Checkpoint defined via the CLI or by manually creating a yml file
            template_name: The name of a Checkpoint template to retrieve from the CheckpointStore
            run_name_template: The template to use for run_name
            expectation_suite_name: Expectation suite to be used by Checkpoint run
            batch_request: Batch request to be used by Checkpoint run
            action_list: List of actions to be performed by the Checkpoint
            evaluation_parameters: $parameter_name syntax references to be evaluated at runtime
            runtime_configuration: Runtime configuration override parameters
            validations: Validations to be performed by the Checkpoint run
            profilers: Profilers to be used by the Checkpoint run
            run_id: The run_id for the validation; if None, a default value will be used
            run_name: The run_name for the validation; if None, a default value will be used
            run_time: The date/time of the run
            result_format: One of several supported formatting directives for expectation validation results
            ge_cloud_id: Great Expectations Cloud id for the checkpoint
            expectation_suite_ge_cloud_id: Great Expectations Cloud id for the expectation suite
            **kwargs: Additional kwargs to pass to the validation operator

        Returns:
            CheckpointResult
        """
        checkpoint: Checkpoint = self.get_checkpoint(
            name=checkpoint_name,
            ge_cloud_id=ge_cloud_id,
        )
        result: CheckpointResult = checkpoint.run_with_runtime_args(
            template_name=template_name,
            run_name_template=run_name_template,
            expectation_suite_name=expectation_suite_name,
            batch_request=batch_request,
            action_list=action_list,
            evaluation_parameters=evaluation_parameters,
            runtime_configuration=runtime_configuration,
            validations=validations,
            profilers=profilers,
            run_id=run_id,
            run_name=run_name,
            run_time=run_time,
            result_format=result_format,
            expectation_suite_ge_cloud_id=expectation_suite_ge_cloud_id,
            **kwargs,
        )
        return result

    def add_profiler(
        self,
        name: str,
        config_version: float,
        rules: Dict[str, dict],
        variables: Optional[dict] = None,
        ge_cloud_id: Optional[str] = None,
    ):
        config_data = {
            "name": name,
            "config_version": config_version,
            "rules": rules,
            "variables": variables,
        }

        # Roundtrip through schema validation to remove any illegal fields add/or restore any missing fields.
        validated_config: dict = ruleBasedProfilerConfigSchema.load(config_data)
        profiler_config: dict = ruleBasedProfilerConfigSchema.dump(validated_config)
        profiler_config.pop("class_name")
        profiler_config.pop("module_name")

        config: RuleBasedProfilerConfig = RuleBasedProfilerConfig(**profiler_config)

        return RuleBasedProfiler.add_profiler(
            config=config,
            data_context=self,
            profiler_store=self.profiler_store,
            ge_cloud_id=ge_cloud_id,
        )

    def save_profiler(
        self,
        profiler: RuleBasedProfiler,
        name: Optional[str] = None,
        ge_cloud_id: Optional[str] = None,
    ) -> None:
        key: Union[
            GeCloudIdentifier, ConfigurationIdentifier
        ] = self.profiler_store.determine_key(name=name, ge_cloud_id=ge_cloud_id)
        self.profiler_store.set(key=key, value=profiler.config)

    def get_profiler(
        self,
        name: Optional[str] = None,
        ge_cloud_id: Optional[str] = None,
    ) -> RuleBasedProfiler:
        return RuleBasedProfiler.get_profiler(
            data_context=self,
            profiler_store=self.profiler_store,
            name=name,
            ge_cloud_id=ge_cloud_id,
        )

    def delete_profiler(
        self,
        name: Optional[str] = None,
        ge_cloud_id: Optional[str] = None,
    ) -> None:
        RuleBasedProfiler.delete_profiler(
            profiler_store=self.profiler_store,
            name=name,
            ge_cloud_id=ge_cloud_id,
        )

    def list_profilers(self) -> List[str]:
        if self.profiler_store is None:
            raise ge_exceptions.StoreConfigurationError(
                "Attempted to list profilers from a Profiler Store, which is not a configured store."
            )
        return RuleBasedProfiler.list_profilers(
            profiler_store=self.profiler_store,
            ge_cloud_mode=self.ge_cloud_mode,
        )

    @usage_statistics_enabled_method(
        event_name=UsageStatsEvents.DATA_CONTEXT_RUN_RULE_BASED_PROFILER_WITH_DYNAMIC_ARGUMENTS.value,
    )
    def run_profiler_with_dynamic_arguments(
        self,
        batch_list: Optional[List[Batch]] = None,
        batch_request: Optional[Union[BatchRequestBase, dict]] = None,
        name: Optional[str] = None,
        ge_cloud_id: Optional[str] = None,
        variables: Optional[dict] = None,
        rules: Optional[dict] = None,
    ) -> RuleBasedProfilerResult:
        """Retrieve a RuleBasedProfiler from a ProfilerStore and run it with rules/variables supplied at runtime.

        Args:
            batch_list: Explicit list of Batch objects to supply data at runtime
            batch_request: Explicit batch_request used to supply data at runtime
            name: Identifier used to retrieve the profiler from a store.
            ge_cloud_id: Identifier used to retrieve the profiler from a store (GE Cloud specific).
            variables: Attribute name/value pairs (overrides)
            rules: Key-value pairs of name/configuration-dictionary (overrides)

        Returns:
            Set of rule evaluation results in the form of an RuleBasedProfilerResult

        Raises:
            AssertionError if both a `name` and `ge_cloud_id` are provided.
            AssertionError if both an `expectation_suite` and `expectation_suite_name` are provided.
        """
        return RuleBasedProfiler.run_profiler(
            data_context=self,
            profiler_store=self.profiler_store,
            batch_list=batch_list,
            batch_request=batch_request,
            name=name,
            ge_cloud_id=ge_cloud_id,
            variables=variables,
            rules=rules,
        )

    @usage_statistics_enabled_method(
        event_name=UsageStatsEvents.DATA_CONTEXT_RUN_RULE_BASED_PROFILER_ON_DATA.value,
    )
    def run_profiler_on_data(
        self,
        batch_list: Optional[List[Batch]] = None,
        batch_request: Optional[BatchRequestBase] = None,
        name: Optional[str] = None,
        ge_cloud_id: Optional[str] = None,
    ) -> RuleBasedProfilerResult:
        """Retrieve a RuleBasedProfiler from a ProfilerStore and run it with a batch request supplied at runtime.

        Args:
            batch_list: Explicit list of Batch objects to supply data at runtime.
            batch_request: Explicit batch_request used to supply data at runtime.
            name: Identifier used to retrieve the profiler from a store.
            ge_cloud_id: Identifier used to retrieve the profiler from a store (GE Cloud specific).

        Returns:
            Set of rule evaluation results in the form of an RuleBasedProfilerResult

        Raises:
            ProfilerConfigurationError is both "batch_list" and "batch_request" arguments are specified.
            AssertionError if both a `name` and `ge_cloud_id` are provided.
            AssertionError if both an `expectation_suite` and `expectation_suite_name` are provided.
        """
        return RuleBasedProfiler.run_profiler_on_data(
            data_context=self,
            profiler_store=self.profiler_store,
            batch_list=batch_list,
            batch_request=batch_request,
            name=name,
            ge_cloud_id=ge_cloud_id,
        )

    def test_yaml_config(
        self,
        yaml_config: str,
        name: Optional[str] = None,
        class_name: Optional[str] = None,
        runtime_environment: Optional[dict] = None,
        pretty_print: bool = True,
        return_mode: Union[
            Literal["instantiated_class"], Literal["report_object"]
        ] = "instantiated_class",
        shorten_tracebacks: bool = False,
    ):
        """Convenience method for testing yaml configs

        test_yaml_config is a convenience method for configuring the moving
        parts of a Great Expectations deployment. It allows you to quickly
        test out configs for system components, especially Datasources,
        Checkpoints, and Stores.

        For many deployments of Great Expectations, these components (plus
        Expectations) are the only ones you'll need.

        test_yaml_config is mainly intended for use within notebooks and tests.

        --Public API--

        --Documentation--
            https://docs.greatexpectations.io/docs/terms/data_context
            https://docs.greatexpectations.io/docs/guides/validation/checkpoints/how_to_configure_a_new_checkpoint_using_test_yaml_config

        Args:
            yaml_config: A string containing the yaml config to be tested
            name: (Optional) A string containing the name of the component to instantiate
            pretty_print: Determines whether to print human-readable output
            return_mode: Determines what type of object test_yaml_config will return.
                Valid modes are "instantiated_class" and "report_object"
            shorten_tracebacks:If true, catch any errors during instantiation and print only the
                last element of the traceback stack. This can be helpful for
                rapid iteration on configs in a notebook, because it can remove
                the need to scroll up and down a lot.

        Returns:
            The instantiated component (e.g. a Datasource)
            OR
            a json object containing metadata from the component's self_check method.
            The returned object is determined by return_mode.
        """
        if return_mode not in ["instantiated_class", "report_object"]:
            raise ValueError(f"Unknown return_mode: {return_mode}.")

        if runtime_environment is None:
            runtime_environment = {}

        runtime_environment = {
            **runtime_environment,
            **self.runtime_environment,
        }

        usage_stats_event_name: str = "data_context.test_yaml_config"

        config = self._test_yaml_config_prepare_config(
            yaml_config, runtime_environment, usage_stats_event_name
        )

        if "class_name" in config:
            class_name = config["class_name"]

        instantiated_class: Any = None
        usage_stats_event_payload: Dict[str, Union[str, List[str]]] = {}

        if pretty_print:
            print("Attempting to instantiate class from config...")
        try:
            if class_name in self.TEST_YAML_CONFIG_SUPPORTED_STORE_TYPES:
                (
                    instantiated_class,
                    usage_stats_event_payload,
                ) = self._test_instantiation_of_store_from_yaml_config(
                    name, class_name, config
                )
            elif class_name in self.TEST_YAML_CONFIG_SUPPORTED_DATASOURCE_TYPES:
                (
                    instantiated_class,
                    usage_stats_event_payload,
                ) = self._test_instantiation_of_datasource_from_yaml_config(
                    name, class_name, config
                )
            elif class_name in self.TEST_YAML_CONFIG_SUPPORTED_CHECKPOINT_TYPES:
                (
                    instantiated_class,
                    usage_stats_event_payload,
                ) = self._test_instantiation_of_checkpoint_from_yaml_config(
                    name, class_name, config
                )
            elif class_name in self.TEST_YAML_CONFIG_SUPPORTED_DATA_CONNECTOR_TYPES:
                (
                    instantiated_class,
                    usage_stats_event_payload,
                ) = self._test_instantiation_of_data_connector_from_yaml_config(
                    name, class_name, config, runtime_environment
                )
            elif class_name in self.TEST_YAML_CONFIG_SUPPORTED_PROFILER_TYPES:
                (
                    instantiated_class,
                    usage_stats_event_payload,
                ) = self._test_instantiation_of_profiler_from_yaml_config(
                    name, class_name, config
                )
            else:
                (
                    instantiated_class,
                    usage_stats_event_payload,
                ) = self._test_instantiation_of_misc_class_from_yaml_config(
                    name, config, runtime_environment, usage_stats_event_payload
                )

            send_usage_message(
                data_context=self,
                event=usage_stats_event_name,
                event_payload=usage_stats_event_payload,
                success=True,
            )
            if pretty_print:
                print(
                    f"\tSuccessfully instantiated {instantiated_class.__class__.__name__}\n"
                )

            report_object: dict = instantiated_class.self_check(
                pretty_print=pretty_print
            )

            if return_mode == "instantiated_class":
                return instantiated_class

            return report_object

        except Exception as e:
            if class_name is None:
                usage_stats_event_payload[
                    "diagnostic_info"
                ] = usage_stats_event_payload.get("diagnostic_info", []) + [
                    "__class_name_not_provided__"
                ]
            elif (
                usage_stats_event_payload.get("parent_class") is None
                and class_name in self.ALL_TEST_YAML_CONFIG_SUPPORTED_TYPES
            ):
                # add parent_class if it doesn't exist and class_name is one of our supported core GE types
                usage_stats_event_payload["parent_class"] = class_name
            send_usage_message(
                data_context=self,
                event=usage_stats_event_name,
                event_payload=usage_stats_event_payload,
                success=False,
            )
            if shorten_tracebacks:
                traceback.print_exc(limit=1)
            else:
                raise e

    def _test_yaml_config_prepare_config(
        self, yaml_config: str, runtime_environment: dict, usage_stats_event_name: str
    ) -> CommentedMap:
        """
        Performs variable substitution and conversion from YAML to CommentedMap.
        See `test_yaml_config` for more details.
        """
        try:
            substituted_config_variables: Union[
                DataContextConfig, dict
            ] = substitute_all_config_variables(
                self.config_variables,
                dict(os.environ),
            )

            substitutions: dict = {
                **substituted_config_variables,
                **dict(os.environ),
                **runtime_environment,
            }

            config_str_with_substituted_variables: Union[
                DataContextConfig, dict
            ] = substitute_all_config_variables(
                yaml_config,
                substitutions,
            )
        except Exception as e:
            usage_stats_event_payload: dict = {
                "diagnostic_info": ["__substitution_error__"],
            }
            send_usage_message(
                data_context=self,
                event=usage_stats_event_name,
                event_payload=usage_stats_event_payload,
                success=False,
            )
            raise e

        try:
            config: CommentedMap = yaml.load(config_str_with_substituted_variables)
            return config

        except Exception as e:
            usage_stats_event_payload: dict = {
                "diagnostic_info": ["__yaml_parse_error__"],
            }
            send_usage_message(
                data_context=self,
                event=usage_stats_event_name,
                event_payload=usage_stats_event_payload,
                success=False,
            )
            raise e

    def _test_instantiation_of_store_from_yaml_config(
        self, name: Optional[str], class_name: str, config: CommentedMap
    ) -> Tuple[Store, dict]:
        """
        Helper to create store instance and update usage stats payload.
        See `test_yaml_config` for more details.
        """
        print(f"\tInstantiating as a Store, since class_name is {class_name}")
        store_name: str = name or config.get("name") or "my_temp_store"
        instantiated_class = cast(
            Store,
            self._build_store_from_config(
                store_name=store_name,
                store_config=config,
            ),
        )
        store_name = instantiated_class.store_name or store_name
        self.config["stores"][store_name] = config

        anonymizer = Anonymizer(self.data_context_id)
        usage_stats_event_payload = anonymizer.anonymize(
            store_name=store_name, store_obj=instantiated_class
        )
        return instantiated_class, usage_stats_event_payload

    def _test_instantiation_of_datasource_from_yaml_config(
        self, name: Optional[str], class_name: str, config: CommentedMap
    ) -> Tuple[Datasource, dict]:
        """
        Helper to create datasource instance and update usage stats payload.
        See `test_yaml_config` for more details.
        """
        print(f"\tInstantiating as a Datasource, since class_name is {class_name}")
        datasource_name: str = name or config.get("name") or "my_temp_datasource"
        instantiated_class = cast(
            Datasource,
            self._instantiate_datasource_from_config_and_update_project_config(
                name=datasource_name,
                config=config,
                initialize=True,
            ),
        )

        anonymizer = Anonymizer(self.data_context_id)

        if class_name == "SimpleSqlalchemyDatasource":
            # Use the raw config here, defaults will be added in the anonymizer
            usage_stats_event_payload = anonymizer.anonymize(
                obj=instantiated_class, name=datasource_name, config=config
            )
        else:
            # Roundtrip through schema validation to remove any illegal fields add/or restore any missing fields.
            datasource_config = datasourceConfigSchema.load(instantiated_class.config)
            full_datasource_config = datasourceConfigSchema.dump(datasource_config)
            usage_stats_event_payload = anonymizer.anonymize(
                obj=instantiated_class,
                name=datasource_name,
                config=full_datasource_config,
            )
        return instantiated_class, usage_stats_event_payload

    def _test_instantiation_of_checkpoint_from_yaml_config(
        self, name: Optional[str], class_name: str, config: CommentedMap
    ) -> Tuple[Checkpoint, dict]:
        """
        Helper to create checkpoint instance and update usage stats payload.
        See `test_yaml_config` for more details.
        """
        print(f"\tInstantiating as a {class_name}, since class_name is {class_name}")

        checkpoint_name: str = name or config.get("name") or "my_temp_checkpoint"

        checkpoint_config: Union[CheckpointConfig, dict]

        checkpoint_config = CheckpointConfig.from_commented_map(commented_map=config)
        checkpoint_config = checkpoint_config.to_json_dict()
        checkpoint_config.update({"name": checkpoint_name})

        checkpoint_class_args: dict = filter_properties_dict(
            properties=checkpoint_config,
            delete_fields={"class_name", "module_name"},
            clean_falsy=True,
        )

        if class_name == "Checkpoint":
            instantiated_class = Checkpoint(data_context=self, **checkpoint_class_args)
        elif class_name == "SimpleCheckpoint":
            instantiated_class = SimpleCheckpoint(
                data_context=self, **checkpoint_class_args
            )
        else:
            raise ValueError(f'Unknown Checkpoint class_name: "{class_name}".')

        anonymizer: Anonymizer = Anonymizer(self.data_context_id)

        usage_stats_event_payload = anonymizer.anonymize(
            obj=instantiated_class, name=checkpoint_name, config=checkpoint_config
        )

        return instantiated_class, usage_stats_event_payload

    def _test_instantiation_of_data_connector_from_yaml_config(
        self,
        name: Optional[str],
        class_name: str,
        config: CommentedMap,
        runtime_environment: dict,
    ) -> Tuple[DataConnector, dict]:
        """
        Helper to create data connector instance and update usage stats payload.
        See `test_yaml_config` for more details.
        """
        print(f"\tInstantiating as a DataConnector, since class_name is {class_name}")
        data_connector_name: str = (
            name or config.get("name") or "my_temp_data_connector"
        )
        instantiated_class = instantiate_class_from_config(
            config=config,
            runtime_environment={
                **runtime_environment,
                **{
                    "root_directory": self.root_directory,
                },
            },
            config_defaults={},
        )

        anonymizer = Anonymizer(self.data_context_id)

        usage_stats_event_payload = anonymizer.anonymize(
            obj=instantiated_class, name=data_connector_name, config=config
        )
        return instantiated_class, usage_stats_event_payload

    def _test_instantiation_of_profiler_from_yaml_config(
        self, name: Optional[str], class_name: str, config: CommentedMap
    ) -> Tuple[RuleBasedProfiler, dict]:
        """
        Helper to create profiler instance and update usage stats payload.
        See `test_yaml_config` for more details.
        """
        print(f"\tInstantiating as a {class_name}, since class_name is {class_name}")

        profiler_name: str = name or config.get("name") or "my_temp_profiler"

        profiler_config: Union[
            RuleBasedProfilerConfig, dict
        ] = RuleBasedProfilerConfig.from_commented_map(commented_map=config)
        profiler_config = profiler_config.to_json_dict()
        profiler_config.update({"name": profiler_name})

        instantiated_class = instantiate_class_from_config(
            config=profiler_config,
            runtime_environment={"data_context": self},
            config_defaults={
                "module_name": "great_expectations.rule_based_profiler",
                "class_name": "RuleBasedProfiler",
            },
        )

        anonymizer: Anonymizer = Anonymizer(self.data_context_id)

        usage_stats_event_payload: dict = anonymizer.anonymize(
            obj=instantiated_class, name=profiler_name, config=profiler_config
        )

        return instantiated_class, usage_stats_event_payload

    def _test_instantiation_of_misc_class_from_yaml_config(
        self,
        name: Optional[str],
        config: CommentedMap,
        runtime_environment: dict,
        usage_stats_event_payload: dict,
    ) -> Tuple[Any, dict]:
        """
        Catch-all to cover all classes not covered in other `_test_instantiation` methods.
        Attempts to match config to the relevant class/parent and update usage stats payload.
        See `test_yaml_config` for more details.
        """
        print(
            "\tNo matching class found. Attempting to instantiate class from the raw config..."
        )
        instantiated_class = instantiate_class_from_config(
            config=config,
            runtime_environment={
                **runtime_environment,
                **{
                    "root_directory": self.root_directory,
                },
            },
            config_defaults={},
        )

        # If a subclass of a supported type, find the parent class and anonymize
        anonymizer: Anonymizer = Anonymizer(self.data_context_id)

        parent_class_from_object = anonymizer.get_parent_class(
            object_=instantiated_class
        )
        parent_class_from_config = anonymizer.get_parent_class(object_config=config)

        if parent_class_from_object is not None and parent_class_from_object.endswith(
            "Store"
        ):
            store_name: str = name or config.get("name") or "my_temp_store"
            store_name = instantiated_class.store_name or store_name
            usage_stats_event_payload = anonymizer.anonymize(
                store_name=store_name, store_obj=instantiated_class
            )
        elif parent_class_from_config is not None and parent_class_from_config.endswith(
            "Datasource"
        ):
            datasource_name: str = name or config.get("name") or "my_temp_datasource"
            if DatasourceAnonymizer.get_parent_class_v3_api(config=config):
                # Roundtrip through schema validation to remove any illegal fields add/or restore any missing fields.
                datasource_config = datasourceConfigSchema.load(
                    instantiated_class.config
                )
                full_datasource_config = datasourceConfigSchema.dump(datasource_config)
            else:
                # for v2 api
                full_datasource_config = config
            if parent_class_from_config == "SimpleSqlalchemyDatasource":
                # Use the raw config here, defaults will be added in the anonymizer
                usage_stats_event_payload = anonymizer.anonymize(
                    obj=instantiated_class, name=datasource_name, config=config
                )
            else:
                usage_stats_event_payload = anonymizer.anonymize(
                    obj=instantiated_class,
                    name=datasource_name,
                    config=full_datasource_config,
                )

        elif parent_class_from_config is not None and parent_class_from_config.endswith(
            "Checkpoint"
        ):
            checkpoint_name: str = name or config.get("name") or "my_temp_checkpoint"
            # Roundtrip through schema validation to remove any illegal fields add/or restore any missing fields.
            checkpoint_config: Union[CheckpointConfig, dict]
            checkpoint_config = CheckpointConfig.from_commented_map(
                commented_map=config
            )
            checkpoint_config = checkpoint_config.to_json_dict()
            checkpoint_config.update({"name": checkpoint_name})
            usage_stats_event_payload = anonymizer.anonymize(
                obj=checkpoint_config, name=checkpoint_name, config=checkpoint_config
            )

        elif parent_class_from_config is not None and parent_class_from_config.endswith(
            "DataConnector"
        ):
            data_connector_name: str = (
                name or config.get("name") or "my_temp_data_connector"
            )
            usage_stats_event_payload = anonymizer.anonymize(
                obj=instantiated_class, name=data_connector_name, config=config
            )

        else:
            # If class_name is not a supported type or subclass of a supported type,
            # mark it as custom with no additional information since we can't anonymize
            usage_stats_event_payload[
                "diagnostic_info"
            ] = usage_stats_event_payload.get("diagnostic_info", []) + [
                "__custom_subclass_not_core_ge__"
            ]

        return instantiated_class, usage_stats_event_payload

    @staticmethod
    def _get_metric_configuration_tuples(metric_configuration, base_kwargs=None):
        if base_kwargs is None:
            base_kwargs = {}

        if isinstance(metric_configuration, str):
            return [(metric_configuration, base_kwargs)]

        metric_configurations_list = []
        for kwarg_name in metric_configuration.keys():
            if not isinstance(metric_configuration[kwarg_name], dict):
                raise ge_exceptions.DataContextError(
                    "Invalid metric_configuration: each key must contain a "
                    "dictionary."
                )
            if (
                kwarg_name == "metric_kwargs_id"
            ):  # this special case allows a hash of multiple kwargs
                for metric_kwargs_id in metric_configuration[kwarg_name].keys():
                    if base_kwargs != {}:
                        raise ge_exceptions.DataContextError(
                            "Invalid metric_configuration: when specifying "
                            "metric_kwargs_id, no other keys or values may be defined."
                        )
                    if not isinstance(
                        metric_configuration[kwarg_name][metric_kwargs_id], list
                    ):
                        raise ge_exceptions.DataContextError(
                            "Invalid metric_configuration: each value must contain a "
                            "list."
                        )
                    metric_configurations_list += [
                        (metric_name, {"metric_kwargs_id": metric_kwargs_id})
                        for metric_name in metric_configuration[kwarg_name][
                            metric_kwargs_id
                        ]
                    ]
            else:
                for kwarg_value in metric_configuration[kwarg_name].keys():
                    base_kwargs.update({kwarg_name: kwarg_value})
                    if not isinstance(
                        metric_configuration[kwarg_name][kwarg_value], list
                    ):
                        raise ge_exceptions.DataContextError(
                            "Invalid metric_configuration: each value must contain a "
                            "list."
                        )
                    for nested_configuration in metric_configuration[kwarg_name][
                        kwarg_value
                    ]:
                        metric_configurations_list += (
                            BaseDataContext._get_metric_configuration_tuples(
                                nested_configuration, base_kwargs=base_kwargs
                            )
                        )

        return metric_configurations_list<|MERGE_RESOLUTION|>--- conflicted
+++ resolved
@@ -977,23 +977,8 @@
         """
         if not config:
             config = self.config
-<<<<<<< HEAD
-        substituted_config_variables = substitute_all_config_variables(
-            self.config_variables,
-            dict(os.environ),
-            self.DOLLAR_SIGN_ESCAPE_STRING,
-        )
-
-        # Substitutions should have already occurred for GE Cloud configs at this point
-        substitutions = {
-            **substituted_config_variables,
-            **dict(os.environ),
-            **self.runtime_environment,
-        }
-=======
 
         substitutions: dict = self._determine_substitutions()
->>>>>>> b8e913ef
 
         if self.ge_cloud_mode:
             ge_cloud_config_variable_defaults = {
