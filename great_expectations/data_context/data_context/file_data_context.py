--- conflicted
+++ resolved
@@ -1,8 +1,5 @@
 import logging
-<<<<<<< HEAD
 import os
-=======
->>>>>>> 4fc92574
 from typing import Mapping, Union
 
 from great_expectations.data_context.data_context.abstract_data_context import (
